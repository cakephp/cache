--- conflicted
+++ resolved
@@ -1974,13 +1974,8 @@
      * associate values to those placeholders so that they can be passed correctly
      * to the statement object.
      *
-<<<<<<< HEAD
-     * @deprecated 3.5.0 Use getValueBinder() for the getter part instead.
-     * @param \Cake\Database\ValueBinder|null $binder new instance to be set. If no value is passed the
-=======
      * @deprecated 3.5.0 Use setValueBinder()/getValueBinder() instead.
      * @param \Cake\Database\ValueBinder|false|null $binder new instance to be set. If no value is passed the
->>>>>>> 3ec92891
      *   default one will be returned
      * @return $this|\Cake\Database\ValueBinder
      */
