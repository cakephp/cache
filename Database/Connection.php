--- conflicted
+++ resolved
@@ -122,7 +122,6 @@
     }
 
     /**
-<<<<<<< HEAD
      * Destructor
      *
      * Disconnects the driver to release the connection.
@@ -136,8 +135,6 @@
     }
 
     /**
-=======
->>>>>>> c0c5d989
      * {@inheritDoc}
      */
     public function config()
