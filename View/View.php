<?php
/**
 * CakePHP(tm) : Rapid Development Framework (http://cakephp.org)
 * Copyright (c) Cake Software Foundation, Inc. (http://cakefoundation.org)
 *
 * Licensed under The MIT License
 * For full copyright and license information, please see the LICENSE.txt
 * Redistributions of files must retain the above copyright notice.
 *
 * @copyright     Copyright (c) Cake Software Foundation, Inc. (http://cakefoundation.org)
 * @link          http://cakephp.org CakePHP(tm) Project
 * @since         0.10.0
 * @license       http://www.opensource.org/licenses/mit-license.php MIT License
 */
namespace Cake\View;

use Cake\Cache\Cache;
use Cake\Core\App;
use Cake\Core\Plugin;
use Cake\Event\EventDispatcherInterface;
use Cake\Event\EventDispatcherTrait;
use Cake\Event\EventManager;
use Cake\Log\LogTrait;
use Cake\Network\Request;
use Cake\Network\Response;
use Cake\Routing\RequestActionTrait;
use Cake\Routing\Router;
use Cake\Utility\Inflector;
use Cake\View\Exception\MissingElementException;
use Cake\View\Exception\MissingLayoutException;
use Cake\View\Exception\MissingTemplateException;
use InvalidArgumentException;
use LogicException;
use RuntimeException;

/**
 * View, the V in the MVC triad. View interacts with Helpers and view variables passed
 * in from the controller to render the results of the controller action. Often this is HTML,
 * but can also take the form of JSON, XML, PDF's or streaming files.
 *
 * CakePHP uses a two-step-view pattern. This means that the template content is rendered first,
 * and then inserted into the selected layout. This also means you can pass data from the template to the
 * layout using `$this->set()`
 *
 * View class supports using plugins as themes. You can set
 *
 * ```
 * public function beforeRender(\Cake\Event\Event $event)
 * {
 *      $this->viewBuilder()->theme('SuperHot');
 * }
 * ```
 *
 * in your Controller to use plugin `SuperHot` as a theme. Eg. If current action
 * is PostsController::index() then View class will look for template file
 * `plugins/SuperHot/Template/Posts/index.ctp`. If a theme template
 * is not found for the current action the default app template file is used.
 *
 * @property \Cake\View\Helper\FlashHelper $Flash
 * @property \Cake\View\Helper\FormHelper $Form
 * @property \Cake\View\Helper\HtmlHelper $Html
 * @property \Cake\View\Helper\NumberHelper $Number
 * @property \Cake\View\Helper\PaginatorHelper $Paginator
 * @property \Cake\View\Helper\RssHelper $Rss
 * @property \Cake\View\Helper\SessionHelper $Session
 * @property \Cake\View\Helper\TextHelper $Text
 * @property \Cake\View\Helper\TimeHelper $Time
 * @property \Cake\View\Helper\UrlHelper $Url
 * @property \Cake\View\ViewBlock $Blocks
 */
class View implements EventDispatcherInterface
{

    use CellTrait;
    use EventDispatcherTrait;
    use LogTrait;
    use RequestActionTrait;
    use ViewVarsTrait;

    /**
     * Helpers collection
     *
     * @var \Cake\View\HelperRegistry
     */
    protected $_helpers;

    /**
     * ViewBlock instance.
     *
     * @var \Cake\View\ViewBlock
     */
    public $Blocks;

    /**
     * The name of the plugin.
     *
     * @var string
     */
    public $plugin = null;

    /**
     * Name of the controller that created the View if any.
     *
     * @var string
     */
    public $name = null;

    /**
     * Current passed params. Passed to View from the creating Controller for convenience.
     *
     * @var array
     * @deprecated 3.1.0 Use `$this->request->params['pass']` instead.
     */
    public $passedArgs = [];

    /**
     * An array of names of built-in helpers to include.
     *
     * @var array
     */
    public $helpers = [];

    /**
     * The name of the subfolder containing templates for this View.
     *
     * @var string
     */
    public $templatePath = null;

    /**
     * The name of the template file to render. The name specified
     * is the filename in /src/Template/<SubFolder> without the .ctp extension.
     *
     * @var string
     */
    public $template = null;

    /**
     * The name of the layout file to render the template inside of. The name specified
     * is the filename of the layout in /src/Template/Layout without the .ctp
     * extension.
     *
     * @var string
     */
    public $layout = 'default';

    /**
     * The name of the layouts subfolder containing layouts for this View.
     *
     * @var string
     */
    public $layoutPath = null;

    /**
     * Turns on or off CakePHP's conventional mode of applying layout files. On by default.
     * Setting to off means that layouts will not be automatically applied to rendered templates.
     *
     * @var bool
     */
    public $autoLayout = true;

    /**
     * File extension. Defaults to CakePHP's template ".ctp".
     *
     * @var string
     */
    protected $_ext = '.ctp';

    /**
     * Sub-directory for this template file. This is often used for extension based routing.
     * Eg. With an `xml` extension, $subDir would be `xml/`
     *
     * @var string
     */
    public $subDir = null;

    /**
     * The view theme to use.
     *
     * @var string
     */
    public $theme = null;

    /**
     * True when the view has been rendered.
     *
     * @var bool
     */
    public $hasRendered = false;

    /**
     * List of generated DOM UUIDs.
     *
     * @var array
     */
    public $uuids = [];

    /**
     * An instance of a Cake\Network\Request object that contains information about the current request.
     * This object contains all the information about a request and several methods for reading
     * additional information about the request.
     *
     * @var \Cake\Network\Request
     */
    public $request;

    /**
     * Reference to the Response object
     *
     * @var \Cake\Network\Response
     */
    public $response;

    /**
     * The Cache configuration View will use to store cached elements. Changing this will change
     * the default configuration elements are stored under. You can also choose a cache config
     * per element.
     *
     * @var string
     * @see \Cake\View\View::element()
     */
    public $elementCache = 'default';

    /**
     * List of variables to collect from the associated controller.
     *
     * @var array
     */
    protected $_passedVars = [
        'viewVars', 'autoLayout', 'helpers', 'template', 'layout', 'name', 'theme',
        'layoutPath', 'templatePath', 'plugin', 'passedArgs'
    ];

    /**
     * Holds an array of paths.
     *
     * @var array
     */
    protected $_paths = [];

    /**
     * Holds an array of plugin paths.
     *
     * @var array
     */
    protected $_pathsForPlugin = [];

    /**
     * The names of views and their parents used with View::extend();
     *
     * @var array
     */
    protected $_parents = [];

    /**
     * The currently rendering view file. Used for resolving parent files.
     *
     * @var string
     */
    protected $_current = null;

    /**
     * Currently rendering an element. Used for finding parent fragments
     * for elements.
     *
     * @var string
     */
    protected $_currentType = '';

    /**
     * Content stack, used for nested templates that all use View::extend();
     *
     * @var array
     */
    protected $_stack = [];

    /**
     * Constant for view file type 'view'
     *
     * @var string
     * @deprecated 3.1.0 Use TYPE_TEMPLATE instead.
     */
    const TYPE_VIEW = 'view';

    /**
     * Constant for view file type 'template'.
     *
     * @var string
     */
    const TYPE_TEMPLATE = 'view';

    /**
     * Constant for view file type 'element'
     *
     * @var string
     */
    const TYPE_ELEMENT = 'element';

    /**
     * Constant for view file type 'layout'
     *
     * @var string
     */
    const TYPE_LAYOUT = 'layout';

    /**
     * Constructor
     *
     * @param \Cake\Network\Request|null $request Request instance.
     * @param \Cake\Network\Response|null $response Response instance.
     * @param \Cake\Event\EventManager|null $eventManager Event manager instance.
     * @param array $viewOptions View options. See View::$_passedVars for list of
     *   options which get set as class properties.
     */
    public function __construct(
        Request $request = null,
        Response $response = null,
        EventManager $eventManager = null,
        array $viewOptions = []
    ) {
        if (isset($viewOptions['view'])) {
            $this->template($viewOptions['view']);
        }
        if (isset($viewOptions['viewPath'])) {
            $this->templatePath($viewOptions['viewPath']);
        }
        foreach ($this->_passedVars as $var) {
            if (isset($viewOptions[$var])) {
                $this->{$var} = $viewOptions[$var];
            }
        }
        $this->eventManager($eventManager);
        $this->request = $request;
        $this->response = $response;
        if (empty($this->request)) {
            $this->request = Router::getRequest(true);
        }
        if (empty($this->request)) {
            $this->request = new Request();
            $this->request->base = '';
            $this->request->here = $this->request->webroot = '/';
        }
        if (empty($this->response)) {
            $this->response = new Response();
        }
        $this->Blocks = new ViewBlock();
        $this->initialize();
        $this->loadHelpers();
    }

    /**
     * Initialization hook method.
     *
     * Properties like $helpers etc. cannot be initialized statically in your custom
     * view class as they are overwritten by values from controller in constructor.
     * So this method allows you to manipulate them as required after view instance
     * is constructed.
     *
     * @return void
     */
    public function initialize()
    {
    }

    /**
     * Get/set path for templates files.
     *
     * @param string|null $path Path for template files. If null returns current path.
     * @return string|null
     */
    public function templatePath($path = null)
    {
        if ($path === null) {
            return $this->templatePath;
        }

        $this->templatePath = $path;
    }

    /**
     * Get/set path for layout files.
     *
     * @param string|null $path Path for layout files. If null returns current path.
     * @return string|null
     */
    public function layoutPath($path = null)
    {
        if ($path === null) {
            return $this->layoutPath;
        }

        $this->layoutPath = $path;
    }

    /**
     * Turns on or off CakePHP's conventional mode of applying layout files.
     * On by default. Setting to off means that layouts will not be
     * automatically applied to rendered templates.
     *
     * @param bool|null $autoLayout Boolean to turn on/off. If null returns current value.
     * @return bool|null
     */
    public function autoLayout($autoLayout = null)
    {
        if ($autoLayout === null) {
            return $this->autoLayout;
        }

        $this->autoLayout = $autoLayout;
    }

    /**
     * The view theme to use.
     *
     * @param string|null $theme Theme name. If null returns current theme.
     * @return string|null
     */
    public function theme($theme = null)
    {
        if ($theme === null) {
            return $this->theme;
        }

        $this->theme = $theme;
    }

    /**
     * Get/set the name of the template file to render. The name specified is the
     * filename in /src/Template/<SubFolder> without the .ctp extension.
     *
     * @param string|null $name Template file name to set. If null returns current name.
     * @return string|null
     */
    public function template($name = null)
    {
        if ($name === null) {
            return $this->template;
        }

        $this->template = $name;
    }

    /**
     * Get/set the name of the layout file to render the template inside of.
     * The name specified is the filename of the layout in /src/Template/Layout
     * without the .ctp extension.
     *
     * @param string|null $name Layout file name to set. If null returns current name.
     * @return string|null
     */
    public function layout($name = null)
    {
        if ($name === null) {
            return $this->layout;
        }

        $this->layout = $name;
    }

    /**
     * Renders a piece of PHP with provided parameters and returns HTML, XML, or any other string.
     *
     * This realizes the concept of Elements, (or "partial layouts") and the $params array is used to send
     * data to be used in the element. Elements can be cached improving performance by using the `cache` option.
     *
     * @param string $name Name of template file in the /src/Template/Element/ folder,
     *   or `MyPlugin.template` to use the template element from MyPlugin. If the element
     *   is not found in the plugin, the normal view path cascade will be searched.
     * @param array $data Array of data to be made available to the rendered view (i.e. the Element)
     * @param array $options Array of options. Possible keys are:
     * - `cache` - Can either be `true`, to enable caching using the config in View::$elementCache. Or an array
     *   If an array, the following keys can be used:
     *   - `config` - Used to store the cached element in a custom cache configuration.
     *   - `key` - Used to define the key used in the Cache::write(). It will be prefixed with `element_`
     * - `callbacks` - Set to true to fire beforeRender and afterRender helper callbacks for this element.
     *   Defaults to false.
     * - `ignoreMissing` - Used to allow missing elements. Set to true to not throw exceptions.
     * - `plugin` - setting to false will force to use the application's element from plugin templates, when the
     *   plugin has element with same name. Defaults to true
     * @return string Rendered Element
     * @throws \Cake\View\Exception\MissingElementException When an element is missing and `ignoreMissing`
     *   is false.
     */
    public function element($name, array $data = [], array $options = [])
    {
        $options += ['callbacks' => false, 'cache' => null];
        if (isset($options['cache'])) {
            $options['cache'] = $this->_elementCache($name, $data, $options);
        }

<<<<<<< HEAD
        $file = $this->_getElementFileName($name);
=======
        $pluginCheck = isset($options['plugin']) && $options['plugin'] === false ? false : true;
        $file = $this->_getElementFilename($name, $pluginCheck);
>>>>>>> 9510d9f0
        if ($file && $options['cache']) {
            return $this->cache(function () use ($file, $data, $options) {
                echo $this->_renderElement($file, $data, $options);
            }, $options['cache']);
        }
        if ($file) {
            return $this->_renderElement($file, $data, $options);
        }

        if (empty($options['ignoreMissing'])) {
            list ($plugin, $name) = pluginSplit($name, true);
            $name = str_replace('/', DIRECTORY_SEPARATOR, $name);
            $file = $plugin . 'Element' . DIRECTORY_SEPARATOR . $name . $this->_ext;
            throw new MissingElementException($file);
        }
    }

    /**
     * Create a cached block of view logic.
     *
     * This allows you to cache a block of view output into the cache
     * defined in `elementCache`.
     *
     * This method will attempt to read the cache first. If the cache
     * is empty, the $block will be run and the output stored.
     *
     * @param callable $block The block of code that you want to cache the output of.
     * @param array $options The options defining the cache key etc.
     * @return string The rendered content.
     * @throws \RuntimeException When $options is lacking a 'key' option.
     */
    public function cache(callable $block, array $options = [])
    {
        $options += ['key' => '', 'config' => $this->elementCache];
        if (empty($options['key'])) {
            throw new RuntimeException('Cannot cache content with an empty key');
        }
        $result = Cache::read($options['key'], $options['config']);
        if ($result) {
            return $result;
        }
        ob_start();
        $block();
        $result = ob_get_clean();

        Cache::write($options['key'], $result, $options['config']);

        return $result;
    }

    /**
     * Checks if an element exists
     *
     * @param string $name Name of template file in the /src/Template/Element/ folder,
     *   or `MyPlugin.template` to check the template element from MyPlugin. If the element
     *   is not found in the plugin, the normal view path cascade will be searched.
     * @return bool Success
     */
    public function elementExists($name)
    {
        return (bool)$this->_getElementFileName($name);
    }

    /**
     * Renders view for given template file and layout.
     *
     * Render triggers helper callbacks, which are fired before and after the template are rendered,
     * as well as before and after the layout. The helper callbacks are called:
     *
     * - `beforeRender`
     * - `afterRender`
     * - `beforeLayout`
     * - `afterLayout`
     *
     * If View::$autoRender is false and no `$layout` is provided, the template will be returned bare.
     *
     * Template and layout names can point to plugin templates/layouts. Using the `Plugin.template` syntax
     * a plugin template/layout can be used instead of the app ones. If the chosen plugin is not found
     * the template will be located along the regular view path cascade.
     *
     * @param string|null $view Name of view file to use
     * @param string|null $layout Layout to use.
     * @return string|null Rendered content or null if content already rendered and returned earlier.
     * @throws \Cake\Core\Exception\Exception If there is an error in the view.
     * @triggers View.beforeRender $this, [$viewFileName]
     * @triggers View.afterRender $this, [$viewFileName]
     */
    public function render($view = null, $layout = null)
    {
        if ($this->hasRendered) {
            return null;
        }

        if ($layout !== null) {
            $defaultLayout = $this->layout;
            $this->layout = $layout;
        }

        if ($view !== false && $viewFileName = $this->_getViewFileName($view)) {
            $this->_currentType = static::TYPE_TEMPLATE;
            $this->dispatchEvent('View.beforeRender', [$viewFileName]);
            $this->Blocks->set('content', $this->_render($viewFileName));
            $this->dispatchEvent('View.afterRender', [$viewFileName]);
        }

        if ($this->layout && $this->autoLayout) {
            $this->Blocks->set('content', $this->renderLayout('', $this->layout));
        }
        if ($layout !== null) {
            $this->layout = $defaultLayout;
        }

        $this->hasRendered = true;

        return $this->Blocks->get('content');
    }

    /**
     * Renders a layout. Returns output from _render(). Returns false on error.
     * Several variables are created for use in layout.
     *
     * @param string $content Content to render in a template, wrapped by the surrounding layout.
     * @param string|null $layout Layout name
     * @return mixed Rendered output, or false on error
     * @throws \Cake\Core\Exception\Exception if there is an error in the view.
     * @triggers View.beforeLayout $this, [$layoutFileName]
     * @triggers View.afterLayout $this, [$layoutFileName]
     */
    public function renderLayout($content, $layout = null)
    {
        $layoutFileName = $this->_getLayoutFileName($layout);
        if (empty($layoutFileName)) {
            return $this->Blocks->get('content');
        }

        if (!empty($content)) {
             $this->Blocks->set('content', $content);
        }

        $this->dispatchEvent('View.beforeLayout', [$layoutFileName]);

        $title = $this->Blocks->get('title');
        if ($title === '') {
            $title = Inflector::humanize($this->templatePath);
            $this->Blocks->set('title', $title);
        }

        $this->_currentType = static::TYPE_LAYOUT;
        $this->Blocks->set('content', $this->_render($layoutFileName));

        $this->dispatchEvent('View.afterLayout', [$layoutFileName]);

        return $this->Blocks->get('content');
    }

    /**
     * Returns a list of variables available in the current View context
     *
     * @return array Array of the set view variable names.
     */
    public function getVars()
    {
        return array_keys($this->viewVars);
    }

    /**
     * Returns the contents of the given View variable.
     *
     * @param string $var The view var you want the contents of.
     * @param mixed $default The default/fallback content of $var.
     * @return mixed The content of the named var if its set, otherwise $default.
     */
    public function get($var, $default = null)
    {
        if (!isset($this->viewVars[$var])) {
            return $default;
        }

        return $this->viewVars[$var];
    }

    /**
     * Get the names of all the existing blocks.
     *
     * @return array An array containing the blocks.
     * @see \Cake\View\ViewBlock::keys()
     */
    public function blocks()
    {
        return $this->Blocks->keys();
    }

    /**
     * Start capturing output for a 'block'
     *
     * You can use start on a block multiple times to
     * append or prepend content in a capture mode.
     *
     * ```
     * // Append content to an existing block.
     * $this->start('content');
     * echo $this->fetch('content');
     * echo 'Some new content';
     * $this->end();
     *
     * // Prepend content to an existing block
     * $this->start('content');
     * echo 'Some new content';
     * echo $this->fetch('content');
     * $this->end();
     * ```
     *
     * @param string $name The name of the block to capture for.
     * @return void
     * @see \Cake\View\ViewBlock::start()
     */
    public function start($name)
    {
        $this->Blocks->start($name);
    }

    /**
     * Append to an existing or new block.
     *
     * Appending to a new block will create the block.
     *
     * @param string $name Name of the block
     * @param mixed $value The content for the block. Value will be type cast
     *   to string.
     * @return void
     * @see \Cake\View\ViewBlock::concat()
     */
    public function append($name, $value = null)
    {
        $this->Blocks->concat($name, $value);
    }

    /**
     * Prepend to an existing or new block.
     *
     * Prepending to a new block will create the block.
     *
     * @param string $name Name of the block
     * @param mixed $value The content for the block. Value will be type cast
     *   to string.
     * @return void
     * @see \Cake\View\ViewBlock::concat()
     */
    public function prepend($name, $value)
    {
        $this->Blocks->concat($name, $value, ViewBlock::PREPEND);
    }

    /**
     * Set the content for a block. This will overwrite any
     * existing content.
     *
     * @param string $name Name of the block
     * @param mixed $value The content for the block. Value will be type cast
     *   to string.
     * @return void
     * @see \Cake\View\ViewBlock::set()
     */
    public function assign($name, $value)
    {
        $this->Blocks->set($name, $value);
    }

    /**
     * Reset the content for a block. This will overwrite any
     * existing content.
     *
     * @param string $name Name of the block
     * @return void
     * @see \Cake\View\ViewBlock::set()
     */
    public function reset($name)
    {
        $this->assign($name, '');
    }

    /**
     * Fetch the content for a block. If a block is
     * empty or undefined '' will be returned.
     *
     * @param string $name Name of the block
     * @param string $default Default text
     * @return string The block content or $default if the block does not exist.
     * @see \Cake\View\ViewBlock::get()
     */
    public function fetch($name, $default = '')
    {
        return $this->Blocks->get($name, $default);
    }

    /**
     * End a capturing block. The compliment to View::start()
     *
     * @return void
     * @see \Cake\View\ViewBlock::end()
     */
    public function end()
    {
        $this->Blocks->end();
    }

    /**
     * Check if a block exists
     *
     * @param string $name Name of the block
     *
     * @return bool
     */
    public function exists($name)
    {
        return $this->Blocks->exists($name);
    }

    /**
     * Provides template or element extension/inheritance. Views can extends a
     * parent view and populate blocks in the parent template.
     *
     * @param string $name The template or element to 'extend' the current one with.
     * @return void
     * @throws \LogicException when you extend a template with itself or make extend loops.
     * @throws \LogicException when you extend an element which doesn't exist
     */
    public function extend($name)
    {
        if ($name[0] === '/' || $this->_currentType === static::TYPE_TEMPLATE) {
            $parent = $this->_getViewFileName($name);
        } else {
            switch ($this->_currentType) {
                case static::TYPE_ELEMENT:
                    $parent = $this->_getElementFileName($name);
                    if (!$parent) {
                        list($plugin, $name) = $this->pluginSplit($name);
                        $paths = $this->_paths($plugin);
                        $defaultPath = $paths[0] . 'Element' . DIRECTORY_SEPARATOR;
                        throw new LogicException(sprintf(
                            'You cannot extend an element which does not exist (%s).',
                            $defaultPath . $name . $this->_ext
                        ));
                    }
                    break;
                case static::TYPE_LAYOUT:
                    $parent = $this->_getLayoutFileName($name);
                    break;
                default:
                    $parent = $this->_getViewFileName($name);
            }
        }

        if ($parent == $this->_current) {
            throw new LogicException('You cannot have views extend themselves.');
        }
        if (isset($this->_parents[$parent]) && $this->_parents[$parent] == $this->_current) {
            throw new LogicException('You cannot have views extend in a loop.');
        }
        $this->_parents[$this->_current] = $parent;
    }

    /**
     * Generates a unique, non-random DOM ID for an object, based on the object type and the target URL.
     *
     * @param string $object Type of object, i.e. 'form' or 'link'
     * @param string $url The object's target URL
     * @return string
     */
    public function uuid($object, $url)
    {
        $c = 1;
        $url = Router::url($url);
        $hash = $object . substr(md5($object . $url), 0, 10);
        while (in_array($hash, $this->uuids)) {
            $hash = $object . substr(md5($object . $url . $c), 0, 10);
            $c++;
        }
        $this->uuids[] = $hash;

        return $hash;
    }

    /**
     * Retrieve the current view type
     *
     * @return string
     */
    public function getCurrentType()
    {
        return $this->_currentType;
    }

    /**
     * Magic accessor for helpers.
     *
     * @param string $name Name of the attribute to get.
     * @return mixed
     */
    public function __get($name)
    {
        if ($name === 'view') {
            return $this->template;
        }
        if ($name === 'viewPath') {
            return $this->templatePath;
        }

        $registry = $this->helpers();
        if (isset($registry->{$name})) {
            $this->{$name} = $registry->{$name};

            return $registry->{$name};
        }

        return $this->{$name};
    }

    /**
     * Magic setter for deprecated properties.
     *
     * @param string $name Name to property.
     * @param mixed $value Value for property.
     * @return void
     */
    public function __set($name, $value)
    {
        if ($name === 'view') {
            $this->template = $value;

            return;
        }
        if ($name === 'viewPath') {
            $this->templatePath = $value;

            return;
        }

        $this->{$name} = $value;
    }

    /**
     * Interact with the HelperRegistry to load all the helpers.
     *
     * @return void
     */
    public function loadHelpers()
    {
        $registry = $this->helpers();
        $helpers = $registry->normalizeArray($this->helpers);
        foreach ($helpers as $properties) {
            $this->loadHelper($properties['class'], $properties['config']);
        }
    }

    /**
     * Renders and returns output for given template filename with its
     * array of data. Handles parent/extended templates.
     *
     * @param string $viewFile Filename of the view
     * @param array $data Data to include in rendered view. If empty the current
     *   View::$viewVars will be used.
     * @return string Rendered output
     * @throws \LogicException When a block is left open.
     * @triggers View.beforeRenderFile $this, [$viewFile]
     * @triggers View.afterRenderFile $this, [$viewFile, $content]
     */
    protected function _render($viewFile, $data = [])
    {
        if (empty($data)) {
            $data = $this->viewVars;
        }
        $this->_current = $viewFile;
        $initialBlocks = count($this->Blocks->unclosed());

        $this->dispatchEvent('View.beforeRenderFile', [$viewFile]);

        $content = $this->_evaluate($viewFile, $data);

        $afterEvent = $this->dispatchEvent('View.afterRenderFile', [$viewFile, $content]);
        if (isset($afterEvent->result)) {
            $content = $afterEvent->result;
        }

        if (isset($this->_parents[$viewFile])) {
            $this->_stack[] = $this->fetch('content');
            $this->assign('content', $content);

            $content = $this->_render($this->_parents[$viewFile]);
            $this->assign('content', array_pop($this->_stack));
        }

        $remainingBlocks = count($this->Blocks->unclosed());

        if ($initialBlocks !== $remainingBlocks) {
            throw new LogicException(sprintf(
                'The "%s" block was left open. Blocks are not allowed to cross files.',
                $this->Blocks->active()
            ));
        }

        return $content;
    }

    /**
     * Sandbox method to evaluate a template / view script in.
     *
     * @param string $viewFile Filename of the view
     * @param array $dataForView Data to include in rendered view.
     *    If empty the current View::$viewVars will be used.
     * @return string Rendered output
     */
    protected function _evaluate($viewFile, $dataForView)
    {
        $this->__viewFile = $viewFile;
        extract($dataForView);
        ob_start();

        include $this->__viewFile;

        unset($this->__viewFile);

        return ob_get_clean();
    }

    /**
     * Get the helper registry in use by this View class.
     *
     * @return \Cake\View\HelperRegistry
     */
    public function helpers()
    {
        if ($this->_helpers === null) {
            $this->_helpers = new HelperRegistry($this);
        }

        return $this->_helpers;
    }

    /**
     * Loads a helper. Delegates to the `HelperRegistry::load()` to load the helper
     *
     * @param string $name Name of the helper to load.
     * @param array $config Settings for the helper
     * @return \Cake\View\Helper a constructed helper object.
     * @see \Cake\View\HelperRegistry::load()
     */
    public function loadHelper($name, array $config = [])
    {
        list(, $class) = pluginSplit($name);
        $helpers = $this->helpers();

        return $this->{$class} = $helpers->load($name, $config);
    }

    /**
     * Returns filename of given action's template file (.ctp) as a string.
     * CamelCased action names will be under_scored by default.
     * This means that you can have LongActionNames that refer to
     * long_action_names.ctp views. You can change the inflection rule by
     * overriding _inflectViewFileName.
     *
     * @param string|null $name Controller action to find template filename for
     * @return string Template filename
     * @throws \Cake\View\Exception\MissingTemplateException when a view file could not be found.
     */
    protected function _getViewFileName($name = null)
    {
        $templatePath = $subDir = '';

        if ($this->subDir !== null) {
            $subDir = $this->subDir . DIRECTORY_SEPARATOR;
        }
        if ($this->templatePath) {
            $templatePath = $this->templatePath . DIRECTORY_SEPARATOR;
        }

        if ($name === null) {
            $name = $this->template;
        }

        list($plugin, $name) = $this->pluginSplit($name);
        $name = str_replace('/', DIRECTORY_SEPARATOR, $name);

        if (strpos($name, DIRECTORY_SEPARATOR) === false && $name[0] !== '.') {
            $name = $templatePath . $subDir . $this->_inflectViewFileName($name);
        } elseif (strpos($name, DIRECTORY_SEPARATOR) !== false) {
            if ($name[0] === DIRECTORY_SEPARATOR || $name[1] === ':') {
                $name = trim($name, DIRECTORY_SEPARATOR);
            } elseif (!$plugin || $this->templatePath !== $this->name) {
                $name = $templatePath . $subDir . $name;
            } else {
                $name = DIRECTORY_SEPARATOR . $subDir . $name;
            }
        }

        foreach ($this->_paths($plugin) as $path) {
            if (file_exists($path . $name . $this->_ext)) {
                return $this->_checkFilePath($path . $name . $this->_ext, $path);
            }
        }
        throw new MissingTemplateException(['file' => $name . $this->_ext]);
    }

    /**
     * Change the name of a view template file into underscored format.
     *
     * @param string $name Name of file which should be inflected.
     * @return string File name after conversion
     */
    protected function _inflectViewFileName($name)
    {
        return Inflector::underscore($name);
    }

    /**
     * Check that a view file path does not go outside of the defined template paths.
     *
     * Only paths that contain `..` will be checked, as they are the ones most likely to
     * have the ability to resolve to files outside of the template paths.
     *
     * @param string $file The path to the template file.
     * @param string $path Base path that $file should be inside of.
     * @return string The file path
     * @throws \InvalidArgumentException
     */
    protected function _checkFilePath($file, $path)
    {
        if (strpos($file, '..') === false) {
            return $file;
        }
        $absolute = realpath($file);
        if (strpos($absolute, $path) !== 0) {
            throw new InvalidArgumentException(sprintf(
                'Cannot use "%s" as a template, it is not within any view template path.',
                $file
            ));
        }

        return $absolute;
    }

    /**
     * Splits a dot syntax plugin name into its plugin and filename.
     * If $name does not have a dot, then index 0 will be null.
     * It checks if the plugin is loaded, else filename will stay unchanged for filenames containing dot
     *
     * @param string $name The name you want to plugin split.
     * @param bool $fallback If true uses the plugin set in the current Request when parsed plugin is not loaded
     * @return array Array with 2 indexes. 0 => plugin name, 1 => filename
     */
    public function pluginSplit($name, $fallback = true)
    {
        $plugin = null;
        list($first, $second) = pluginSplit($name);
        if (Plugin::loaded($first) === true) {
            $name = $second;
            $plugin = $first;
        }
        if (isset($this->plugin) && !$plugin && $fallback) {
            $plugin = $this->plugin;
        }

        return [$plugin, $name];
    }

    /**
     * Returns layout filename for this template as a string.
     *
     * @param string|null $name The name of the layout to find.
     * @return string Filename for layout file (.ctp).
     * @throws \Cake\View\Exception\MissingLayoutException when a layout cannot be located
     */
    protected function _getLayoutFileName($name = null)
    {
        if ($name === null) {
            $name = $this->layout;
        }
        $subDir = null;

        if ($this->layoutPath) {
            $subDir = $this->layoutPath . DIRECTORY_SEPARATOR;
        }
        list($plugin, $name) = $this->pluginSplit($name);

        $layoutPaths = $this->_getSubPaths('Layout' . DIRECTORY_SEPARATOR . $subDir);

        foreach ($this->_paths($plugin) as $path) {
            foreach ($layoutPaths as $layoutPath) {
                $currentPath = $path . $layoutPath;
                if (file_exists($currentPath . $name . $this->_ext)) {
                    return $this->_checkFilePath($currentPath . $name . $this->_ext, $currentPath);
                }
            }
        }
        throw new MissingLayoutException([
            'file' => $layoutPaths[0] . $name . $this->_ext
        ]);
    }

    /**
     * Finds an element filename, returns false on failure.
     *
     * @param string $name The name of the element to find.
     * @param bool $pluginCheck - if false will ignore the request's plugin if parsed plugin is not loaded
     * @return string|false Either a string to the element filename or false when one can't be found.
     */
    protected function _getElementFileName($name, $pluginCheck = true)
    {
        list($plugin, $name) = $this->pluginSplit($name, $pluginCheck);

        $paths = $this->_paths($plugin);
        $elementPaths = $this->_getSubPaths('Element');

        foreach ($paths as $path) {
            foreach ($elementPaths as $elementPath) {
                if (file_exists($path . $elementPath . DIRECTORY_SEPARATOR . $name . $this->_ext)) {
                    return $path . $elementPath . DIRECTORY_SEPARATOR . $name . $this->_ext;
                }
            }
        }

        return false;
    }

    /**
     * Find all sub templates path, based on $basePath
     * If a prefix is defined in the current request, this method will prepend
     * the prefixed template path to the $basePath, cascading up in case the prefix
     * is nested.
     * This is essentially used to find prefixed template paths for elements
     * and layouts.
     *
     * @param string $basePath Base path on which to get the prefixed one.
     * @return array Array with all the templates paths.
     */
    protected function _getSubPaths($basePath)
    {
        $paths = [$basePath];
        if (!empty($this->request->params['prefix'])) {
            $prefixPath = explode('/', $this->request->params['prefix']);
            $path = '';
            foreach ($prefixPath as $prefixPart) {
                $path .= Inflector::camelize($prefixPart) . DIRECTORY_SEPARATOR;

                array_unshift(
                    $paths,
                    $path . $basePath
                );
            }
        }

        return $paths;
    }

    /**
     * Return all possible paths to find view files in order
     *
     * @param string|null $plugin Optional plugin name to scan for view files.
     * @param bool $cached Set to false to force a refresh of view paths. Default true.
     * @return array paths
     */
    protected function _paths($plugin = null, $cached = true)
    {
        if ($cached === true) {
            if ($plugin === null && !empty($this->_paths)) {
                return $this->_paths;
            }
            if ($plugin !== null && isset($this->_pathsForPlugin[$plugin])) {
                return $this->_pathsForPlugin[$plugin];
            }
        }
        $templatePaths = App::path('Template');
        $pluginPaths = $themePaths = [];
        if (!empty($plugin)) {
            for ($i = 0, $count = count($templatePaths); $i < $count; $i++) {
                $pluginPaths[] = $templatePaths[$i] . 'Plugin' . DIRECTORY_SEPARATOR . $plugin . DIRECTORY_SEPARATOR;
            }
            $pluginPaths = array_merge($pluginPaths, App::path('Template', $plugin));
        }

        if (!empty($this->theme)) {
            $themePaths = App::path('Template', Inflector::camelize($this->theme));

            if ($plugin) {
                for ($i = 0, $count = count($themePaths); $i < $count; $i++) {
                    array_unshift($themePaths, $themePaths[$i] . 'Plugin' . DIRECTORY_SEPARATOR . $plugin . DIRECTORY_SEPARATOR);
                }
            }
        }

        $paths = array_merge(
            $themePaths,
            $pluginPaths,
            $templatePaths,
            [dirname(__DIR__) . DIRECTORY_SEPARATOR . 'Template' . DIRECTORY_SEPARATOR]
        );

        if ($plugin !== null) {
            return $this->_pathsForPlugin[$plugin] = $paths;
        }

        return $this->_paths = $paths;
    }

    /**
     * Generate the cache configuration options for an element.
     *
     * @param string $name Element name
     * @param array $data Data
     * @param array $options Element options
     * @return array Element Cache configuration.
     */
    protected function _elementCache($name, $data, $options)
    {
        $plugin = null;
        list($plugin, $name) = $this->pluginSplit($name);

        $underscored = null;
        if ($plugin) {
            $underscored = Inflector::underscore($plugin);
        }
        $keys = array_merge(
            [$underscored, $name],
            array_keys($options),
            array_keys($data)
        );
        $config = [
            'config' => $this->elementCache,
            'key' => implode('_', $keys)
        ];
        if (is_array($options['cache'])) {
            $defaults = [
                'config' => $this->elementCache,
                'key' => $config['key']
            ];
            $config = $options['cache'] + $defaults;
        }
        $config['key'] = 'element_' . $config['key'];

        return $config;
    }

    /**
     * Renders an element and fires the before and afterRender callbacks for it
     * and writes to the cache if a cache is used
     *
     * @param string $file Element file path
     * @param array $data Data to render
     * @param array $options Element options
     * @return string
     * @triggers View.beforeRender $this, [$file]
     * @triggers View.afterRender $this, [$file, $element]
     */
    protected function _renderElement($file, $data, $options)
    {
        $current = $this->_current;
        $restore = $this->_currentType;
        $this->_currentType = static::TYPE_ELEMENT;

        if ($options['callbacks']) {
            $this->dispatchEvent('View.beforeRender', [$file]);
        }

        $element = $this->_render($file, array_merge($this->viewVars, $data));

        if ($options['callbacks']) {
            $this->dispatchEvent('View.afterRender', [$file, $element]);
        }

        $this->_currentType = $restore;
        $this->_current = $current;

        return $element;
    }
}<|MERGE_RESOLUTION|>--- conflicted
+++ resolved
@@ -483,17 +483,13 @@
      */
     public function element($name, array $data = [], array $options = [])
     {
-        $options += ['callbacks' => false, 'cache' => null];
+        $options += ['callbacks' => false, 'cache' => null, 'plugin' => null];
         if (isset($options['cache'])) {
             $options['cache'] = $this->_elementCache($name, $data, $options);
         }
 
-<<<<<<< HEAD
-        $file = $this->_getElementFileName($name);
-=======
-        $pluginCheck = isset($options['plugin']) && $options['plugin'] === false ? false : true;
+        $pluginCheck = $options['plugin'] === false ? false : true;
         $file = $this->_getElementFilename($name, $pluginCheck);
->>>>>>> 9510d9f0
         if ($file && $options['cache']) {
             return $this->cache(function () use ($file, $data, $options) {
                 echo $this->_renderElement($file, $data, $options);
@@ -1316,6 +1312,8 @@
         if ($plugin) {
             $underscored = Inflector::underscore($plugin);
         }
+        $cache = $options['cache'];
+        unset($options['cache'], $options['callbacks'], $options['plugin']);
         $keys = array_merge(
             [$underscored, $name],
             array_keys($options),
@@ -1325,12 +1323,12 @@
             'config' => $this->elementCache,
             'key' => implode('_', $keys)
         ];
-        if (is_array($options['cache'])) {
+        if (is_array($cache)) {
             $defaults = [
                 'config' => $this->elementCache,
                 'key' => $config['key']
             ];
-            $config = $options['cache'] + $defaults;
+            $config = $cache + $defaults;
         }
         $config['key'] = 'element_' . $config['key'];
 
