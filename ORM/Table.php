<?php
/**
 * CakePHP(tm) : Rapid Development Framework (http://cakephp.org)
 * Copyright (c) Cake Software Foundation, Inc. (http://cakefoundation.org)
 *
 * Licensed under The MIT License
 * For full copyright and license information, please see the LICENSE.txt
 * Redistributions of files must retain the above copyright notice.
 *
 * @copyright     Copyright (c) Cake Software Foundation, Inc. (http://cakefoundation.org)
 * @link          http://cakephp.org CakePHP(tm) Project
 * @since         3.0.0
 * @license       http://www.opensource.org/licenses/mit-license.php MIT License
 */
namespace Cake\ORM;

use ArrayObject;
use BadMethodCallException;
use Cake\Core\App;
use Cake\Database\Schema\TableSchema;
use Cake\Database\Type;
use Cake\Datasource\ConnectionInterface;
use Cake\Datasource\EntityInterface;
use Cake\Datasource\Exception\InvalidPrimaryKeyException;
use Cake\Datasource\RepositoryInterface;
use Cake\Datasource\RulesAwareTrait;
use Cake\Event\EventDispatcherInterface;
use Cake\Event\EventDispatcherTrait;
use Cake\Event\EventListenerInterface;
use Cake\Event\EventManager;
use Cake\ORM\Association\BelongsTo;
use Cake\ORM\Association\BelongsToMany;
use Cake\ORM\Association\HasMany;
use Cake\ORM\Association\HasOne;
use Cake\ORM\Exception\MissingEntityException;
use Cake\ORM\Exception\RolledbackTransactionException;
use Cake\ORM\Rule\IsUnique;
use Cake\Utility\Inflector;
use Cake\Validation\ValidatorAwareTrait;
use InvalidArgumentException;
use RuntimeException;

/**
 * Represents a single database table.
 *
 * Exposes methods for retrieving data out of it, and manages the associations
 * this table has to other tables. Multiple instances of this class can be created
 * for the same database table with different aliases, this allows you to address
 * your database structure in a richer and more expressive way.
 *
 * ### Retrieving data
 *
 * The primary way to retrieve data is using Table::find(). See that method
 * for more information.
 *
 * ### Dynamic finders
 *
 * In addition to the standard find($type) finder methods, CakePHP provides dynamic
 * finder methods. These methods allow you to easily set basic conditions up. For example
 * to filter users by username you would call
 *
 * ```
 * $query = $users->findByUsername('mark');
 * ```
 *
 * You can also combine conditions on multiple fields using either `Or` or `And`:
 *
 * ```
 * $query = $users->findByUsernameOrEmail('mark', 'mark@example.org');
 * ```
 *
 * ### Bulk updates/deletes
 *
 * You can use Table::updateAll() and Table::deleteAll() to do bulk updates/deletes.
 * You should be aware that events will *not* be fired for bulk updates/deletes.
 *
 * ### Callbacks/events
 *
 * Table objects provide a few callbacks/events you can hook into to augment/replace
 * find operations. Each event uses the standard event subsystem in CakePHP
 *
 * - `beforeFind(Event $event, Query $query, ArrayObject $options, boolean $primary)`
 *   Fired before each find operation. By stopping the event and supplying a
 *   return value you can bypass the find operation entirely. Any changes done
 *   to the $query instance will be retained for the rest of the find. The
 *   $primary parameter indicates whether or not this is the root query,
 *   or an associated query.
 *
 * - `buildValidator(Event $event, Validator $validator, string $name)`
 *   Allows listeners to modify validation rules for the provided named validator.
 *
 * - `buildRules(Event $event, RulesChecker $rules)`
 *   Allows listeners to modify the rules checker by adding more rules.
 *
 * - `beforeRules(Event $event, EntityInterface $entity, ArrayObject $options, string $operation)`
 *   Fired before an entity is validated using the rules checker. By stopping this event,
 *   you can return the final value of the rules checking operation.
 *
 * - `afterRules(Event $event, EntityInterface $entity, ArrayObject $options, bool $result, string $operation)`
 *   Fired after the rules have been checked on the entity. By stopping this event,
 *   you can return the final value of the rules checking operation.
 *
 * - `beforeSave(Event $event, EntityInterface $entity, ArrayObject $options)`
 *   Fired before each entity is saved. Stopping this event will abort the save
 *   operation. When the event is stopped the result of the event will be returned.
 *
 * - `afterSave(Event $event, EntityInterface $entity, ArrayObject $options)`
 *   Fired after an entity is saved.
 *
 * - `afterSaveCommit(Event $event, EntityInterface $entity, ArrayObject $options)`
 *   Fired after the transaction in which the save operation is wrapped has been committed.
 *   It’s also triggered for non atomic saves where database operations are implicitly committed.
 *   The event is triggered only for the primary table on which save() is directly called.
 *   The event is not triggered if a transaction is started before calling save.
 *
 * - `beforeDelete(Event $event, EntityInterface $entity, ArrayObject $options)`
 *   Fired before an entity is deleted. By stopping this event you will abort
 *   the delete operation.
 *
 * - `afterDelete(Event $event, EntityInterface $entity, ArrayObject $options)`
 *   Fired after an entity has been deleted.
 *
 * @see \Cake\Event\EventManager for reference on the events system.
 */
class Table implements RepositoryInterface, EventListenerInterface, EventDispatcherInterface
{

    use EventDispatcherTrait;
    use RulesAwareTrait;
    use ValidatorAwareTrait;

    /**
     * Name of default validation set.
     *
     * @var string
     */
    const DEFAULT_VALIDATOR = 'default';

    /**
     * The alias this object is assigned to validators as.
     *
     * @var string
     */
    const VALIDATOR_PROVIDER_NAME = 'table';

    /**
     * The rules class name that is used.
     *
     * @var string
     */
    const RULES_CLASS = 'Cake\ORM\RulesChecker';

    /**
     * Name of the table as it can be found in the database
     *
     * @var string
     */
    protected $_table;

    /**
     * Human name giving to this particular instance. Multiple objects representing
     * the same database table can exist by using different aliases.
     *
     * @var string
     */
    protected $_alias;

    /**
     * Connection instance
     *
     * @var \Cake\Datasource\ConnectionInterface
     */
    protected $_connection;

    /**
     * The schema object containing a description of this table fields
     *
     * @var \Cake\Database\Schema\TableSchema
     */
    protected $_schema;

    /**
     * The name of the field that represents the primary key in the table
     *
     * @var string|array
     */
    protected $_primaryKey;

    /**
     * The name of the field that represents a human readable representation of a row
     *
     * @var string
     */
    protected $_displayField;

    /**
     * The associations container for this Table.
     *
     * @var \Cake\ORM\AssociationCollection
     */
    protected $_associations;

    /**
     * BehaviorRegistry for this table
     *
     * @var \Cake\ORM\BehaviorRegistry
     */
    protected $_behaviors;

    /**
     * The name of the class that represent a single row for this table
     *
     * @var string
     */
    protected $_entityClass;

    /**
     * Registry key used to create this table object
     *
     * @var string
     */
    protected $_registryAlias;

    /**
     * Initializes a new instance
     *
     * The $config array understands the following keys:
     *
     * - table: Name of the database table to represent
     * - alias: Alias to be assigned to this table (default to table name)
     * - connection: The connection instance to use
     * - entityClass: The fully namespaced class name of the entity class that will
     *   represent rows in this table.
     * - schema: A \Cake\Database\Schema\TableSchema object or an array that can be
     *   passed to it.
     * - eventManager: An instance of an event manager to use for internal events
     * - behaviors: A BehaviorRegistry. Generally not used outside of tests.
     * - associations: An AssociationCollection instance.
     * - validator: A Validator instance which is assigned as the "default"
     *   validation set, or an associative array, where key is the name of the
     *   validation set and value the Validator instance.
     *
     * @param array $config List of options for this table
     */
    public function __construct(array $config = [])
    {
        if (!empty($config['registryAlias'])) {
            $this->setRegistryAlias($config['registryAlias']);
        }
        if (!empty($config['table'])) {
            $this->setTable($config['table']);
        }
        if (!empty($config['alias'])) {
            $this->setAlias($config['alias']);
        }
        if (!empty($config['connection'])) {
            $this->setConnection($config['connection']);
        }
        if (!empty($config['schema'])) {
            $this->setSchema($config['schema']);
        }
        if (!empty($config['entityClass'])) {
            $this->setEntityClass($config['entityClass']);
        }
        $eventManager = $behaviors = $associations = null;
        if (!empty($config['eventManager'])) {
            $eventManager = $config['eventManager'];
        }
        if (!empty($config['behaviors'])) {
            $behaviors = $config['behaviors'];
        }
        if (!empty($config['associations'])) {
            $associations = $config['associations'];
        }
        if (!empty($config['validator'])) {
            if (!is_array($config['validator'])) {
                $this->validator(static::DEFAULT_VALIDATOR, $config['validator']);
            } else {
                foreach ($config['validator'] as $name => $validator) {
                    $this->validator($name, $validator);
                }
            }
        }
        $this->_eventManager = $eventManager ?: new EventManager();
        $this->_behaviors = $behaviors ?: new BehaviorRegistry();
        $this->_behaviors->setTable($this);
        $this->_associations = $associations ?: new AssociationCollection();

        $this->initialize($config);
        $this->_eventManager->on($this);
        $this->dispatchEvent('Model.initialize');
    }

    /**
     * Get the default connection name.
     *
     * This method is used to get the fallback connection name if an
     * instance is created through the TableRegistry without a connection.
     *
     * @return string
     * @see \Cake\ORM\TableRegistry::get()
     */
    public static function defaultConnectionName()
    {
        return 'default';
    }

    /**
     * Initialize a table instance. Called after the constructor.
     *
     * You can use this method to define associations, attach behaviors
     * define validation and do any other initialization logic you need.
     *
     * ```
     *  public function initialize(array $config)
     *  {
     *      $this->belongsTo('Users');
     *      $this->belongsToMany('Tagging.Tags');
     *      $this->setPrimaryKey('something_else');
     *  }
     * ```
     *
     * @param array $config Configuration options passed to the constructor
     * @return void
     */
    public function initialize(array $config)
    {
    }

    /**
     * Sets the database table name.
     *
     * @param string $table Table name.
     * @return $this
     */
    public function setTable($table)
    {
        $this->_table = $table;

        return $this;
    }

    /**
     * Returns the database table name.
     *
     * @return string
     */
    public function getTable()
    {
        if ($this->_table === null) {
            $table = namespaceSplit(get_class($this));
            $table = substr(end($table), 0, -5);
            if (!$table) {
                $table = $this->getAlias();
            }
            $this->_table = Inflector::underscore($table);
        }

        return $this->_table;
    }

    /**
     * Returns the database table name or sets a new one.
     *
     * @deprecated 3.4.0 Use setTable()/getTable() instead.
     * @param string|null $table the new table name
     * @return string
     */
    public function table($table = null)
    {
        if ($table !== null) {
            $this->setTable($table);
        }

        return $this->getTable();
    }

    /**
     * Sets the table alias.
     *
     * @param string $alias Table alias
     * @return $this
     */
    public function setAlias($alias)
    {
        $this->_alias = $alias;

        return $this;
    }

    /**
     * Returns the table alias.
     *
     * @return string
     */
    public function getAlias()
    {
        if ($this->_alias === null) {
            $alias = namespaceSplit(get_class($this));
            $alias = substr(end($alias), 0, -5) ?: $this->_table;
            $this->_alias = $alias;
        }

        return $this->_alias;
    }


    /**
     * {@inheritDoc}
     * @deprecated 3.4.0 Use setAlias()/getAlias() instead.
     */
    public function alias($alias = null)
    {
        if ($alias !== null) {
            $this->setAlias($alias);
        }

        return $this->getAlias();
    }

    /**
     * Alias a field with the table's current alias.
     *
     * If field is already aliased it will result in no-op.
     *
     * @param string $field The field to alias.
     * @return string The field prefixed with the table alias.
     */
    public function aliasField($field)
    {
        if (strpos($field, '.') !== false) {
            return $field;
        }

        return $this->getAlias() . '.' . $field;
    }

    /**
     * Sets the table registry key used to create this table instance.
     *
     * @param string $registryAlias The key used to access this object.
     * @return $this
     */
    public function setRegistryAlias($registryAlias)
    {
        $this->_registryAlias = $registryAlias;

        return $this;
    }


    /**
     * Returns the table registry key used to create this table instance.
     *
     * @return string
     */
    public function getRegistryAlias()
    {
        if ($this->_registryAlias === null) {
            $this->_registryAlias = $this->getAlias();
        }

        return $this->_registryAlias;
    }

    /**
     * Returns the table registry key used to create this table instance or sets one.
     *
     * @deprecated 3.4.0 Use setRegistryAlias()/getRegistryAlias() instead.
     * @param string|null $registryAlias the key used to access this object
     * @return string
     */
    public function registryAlias($registryAlias = null)
    {
        if ($registryAlias !== null) {
            $this->setRegistryAlias($registryAlias);
        }

        return $this->getRegistryAlias();
    }

    /**
     * Sets the connection instance.
     *
     * @param \Cake\Datasource\ConnectionInterface $connection The connection instance
     * @return $this
     */
    public function setConnection(ConnectionInterface $connection)
    {
        $this->_connection = $connection;

        return $this;
    }

    /**
     * Returns the connection instance.
     *
     * @return \Cake\Datasource\ConnectionInterface
     */
    public function getConnection()
    {
        return $this->_connection;
    }

    /**
     * Returns the connection instance or sets a new one
     *
     * @deprecated 3.4.0 Use setConnection()/getConnection() instead.
     * @param \Cake\Datasource\ConnectionInterface|null $connection The new connection instance
     * @return \Cake\Datasource\ConnectionInterface
     */
    public function connection(ConnectionInterface $connection = null)
    {
        if ($connection !== null) {
            $this->setConnection($connection);
        }

        return $this->getConnection();
    }

    /**
     * Returns the schema table object describing this table's properties.
     *
     * @return \Cake\Database\Schema\TableSchema
     */
    public function getSchema()
    {
        if ($this->_schema === null) {
            $this->_schema = $this->_initializeSchema(
                $this->getConnection()
                    ->getSchemaCollection()
                    ->describe($this->getTable())
            );
        }

        return $this->_schema;
    }

    /**
     * Sets the schema table object describing this table's properties.
     *
     * If an array is passed, a new TableSchema will be constructed
     * out of it and used as the schema for this table.
     *
     * @param array|\Cake\Database\Schema\TableSchema $schema Schema to be used for this table
     * @return $this
     */
    public function setSchema($schema)
    {
        if (is_array($schema)) {
            $constraints = [];

            if (isset($schema['_constraints'])) {
                $constraints = $schema['_constraints'];
                unset($schema['_constraints']);
            }

            $schema = new TableSchema($this->getTable(), $schema);

            foreach ($constraints as $name => $value) {
                $schema->addConstraint($name, $value);
            }
        }

        $this->_schema = $schema;

        return $this;
    }

    /**
     * Returns the schema table object describing this table's properties.
     *
     * If a TableSchema is passed, it will be used for this table
     * instead of the default one.
     *
     * If an array is passed, a new TableSchema will be constructed
     * out of it and used as the schema for this table.
     *
     * @deprecated 3.4.0 Use setSchema()/getSchema() instead.
     * @param array|\Cake\Database\Schema\TableSchema|null $schema New schema to be used for this table
     * @return \Cake\Database\Schema\TableSchema
     */
    public function schema($schema = null)
    {
        if ($schema !== null) {
            $this->setSchema($schema);
        }

        return $this->getSchema();
    }

    /**
     * Override this function in order to alter the schema used by this table.
     * This function is only called after fetching the schema out of the database.
     * If you wish to provide your own schema to this table without touching the
     * database, you can override schema() or inject the definitions though that
     * method.
     *
     * ### Example:
     *
     * ```
     * protected function _initializeSchema(\Cake\Database\Schema\TableSchema $schema) {
     *  $schema->columnType('preferences', 'json');
     *  return $schema;
     * }
     * ```
     *
<<<<<<< HEAD
     * @param \Cake\Database\Schema\Table $table The table definition fetched from database.
     * @return \Cake\Database\Schema\Table The altered schema.
=======
     * @param \Cake\Database\Schema\TableSchema $schema The table definition fetched from database.
     * @return \Cake\Database\Schema\TableSchema the altered schema
     * @api
>>>>>>> a9a8458f
     */
    protected function _initializeSchema(TableSchema $schema)
    {
        return $schema;
    }

    /**
     * Test to see if a Table has a specific field/column.
     *
     * Delegates to the schema object and checks for column presence
     * using the Schema\Table instance.
     *
     * @param string $field The field to check for.
     * @return bool True if the field exists, false if it does not.
     */
    public function hasField($field)
    {
        $schema = $this->getSchema();

        return $schema->column($field) !== null;
    }

    /**
     * Sets the primary key field name.
     *
     * @param string|array $key Sets a new name to be used as primary key
     * @return $this
     */
    public function setPrimaryKey($key)
    {
        $this->_primaryKey = $key;

        return $this;
    }

    /**
     * Returns the primary key field name.
     *
     * @return string|array
     */
    public function getPrimaryKey()
    {
        if ($this->_primaryKey === null) {
            $key = (array)$this->getSchema()->primaryKey();
            if (count($key) === 1) {
                $key = $key[0];
            }
            $this->_primaryKey = $key;
        }

        return $this->_primaryKey;
    }

    /**
     * Returns the primary key field name or sets a new one
     *
     * @deprecated 3.4.0 Use setPrimaryKey()/getPrimaryKey() instead.
     * @param string|array|null $key Sets a new name to be used as primary key
     * @return string|array
     */
    public function primaryKey($key = null)
    {
        if ($key !== null) {
            $this->setPrimaryKey($key);
        }

        return $this->getPrimaryKey();
    }

    /**
     * Sets the display field.
     *
     * @param string $key Name to be used as display field.
     * @return $this
     */
    public function setDisplayField($key)
    {
        $this->_displayField = $key;

        return $this;
    }

    /**
     * Returns the display field.
     *
     * @return string
     */
    public function getDisplayField()
    {
        if ($this->_displayField === null) {
            $schema = $this->getSchema();
            $primary = (array)$this->getPrimaryKey();
            $this->_displayField = array_shift($primary);
            if ($schema->column('title')) {
                $this->_displayField = 'title';
            }
            if ($schema->column('name')) {
                $this->_displayField = 'name';
            }
        }

        return $this->_displayField;
    }

    /**
     * Returns the display field or sets a new one
     *
     * @deprecated 3.4.0 Use setDisplayField()/getDisplayField() instead.
     * @param string|null $key sets a new name to be used as display field
     * @return string
     */
    public function displayField($key = null)
    {
        if ($key !== null) {
            return $this->setDisplayField($key);
        }

        return $this->getDisplayField();
    }

    /**
     * Returns the class used to hydrate rows for this table.
     *
     * @return string
     */
    public function getEntityClass()
    {
        if (!$this->_entityClass) {
            $default = '\Cake\ORM\Entity';
            $self = get_called_class();
            $parts = explode('\\', $self);

            if ($self === __CLASS__ || count($parts) < 3) {
                return $this->_entityClass = $default;
            }

            $alias = Inflector::singularize(substr(array_pop($parts), 0, -5));
            $name = implode('\\', array_slice($parts, 0, -1)) . '\Entity\\' . $alias;
            if (!class_exists($name)) {
                return $this->_entityClass = $default;
            }

            $class = App::className($name, 'Model/Entity');
            if (!$class) {
                throw new MissingEntityException([$name]);
            }

            $this->_entityClass = $class;
        }

        return $this->_entityClass;
    }

    /**
     * Sets the class used to hydrate rows for this table.
     *
     * @param string $name The name of the class to use
     * @throws \Cake\ORM\Exception\MissingEntityException when the entity class cannot be found
     * @return $this
     */
    public function setEntityClass($name)
    {
        $class = App::className($name, 'Model/Entity');
        if (!$class) {
            throw new MissingEntityException([$name]);
        }

        $this->_entityClass = $class;

        return $this;
    }

    /**
     * Returns the class used to hydrate rows for this table or sets
     * a new one
     *
     * @deprecated 3.4.0 Use setEntityClass()/getEntityClass() instead.
     * @param string|null $name The name of the class to use
     * @throws \Cake\ORM\Exception\MissingEntityException when the entity class cannot be found
     * @return string
     */
    public function entityClass($name = null)
    {
        if ($name !== null) {
            $this->setEntityClass($name);
        }

        return $this->getEntityClass();
    }

    /**
     * Add a behavior.
     *
     * Adds a behavior to this table's behavior collection. Behaviors
     * provide an easy way to create horizontally re-usable features
     * that can provide trait like functionality, and allow for events
     * to be listened to.
     *
     * Example:
     *
     * Load a behavior, with some settings.
     *
     * ```
     * $this->addBehavior('Tree', ['parent' => 'parentId']);
     * ```
     *
     * Behaviors are generally loaded during Table::initialize().
     *
     * @param string $name The name of the behavior. Can be a short class reference.
     * @param array $options The options for the behavior to use.
     * @return void
     * @throws \RuntimeException If a behavior is being reloaded.
     * @see \Cake\ORM\Behavior
     */
    public function addBehavior($name, array $options = [])
    {
        $this->_behaviors->load($name, $options);
    }

    /**
     * Removes a behavior from this table's behavior registry.
     *
     * Example:
     *
     * Remove a behavior from this table.
     *
     * ```
     * $this->removeBehavior('Tree');
     * ```
     *
     * @param string $name The alias that the behavior was added with.
     * @return void
     * @see \Cake\ORM\Behavior
     */
    public function removeBehavior($name)
    {
        $this->_behaviors->unload($name);
    }

    /**
     * Returns the behavior registry for this table.
     *
     * @return \Cake\ORM\BehaviorRegistry The BehaviorRegistry instance.
     */
    public function behaviors()
    {
        return $this->_behaviors;
    }

    /**
     * Check if a behavior with the given alias has been loaded.
     *
     * @param string $name The behavior alias to check.
     * @return bool Whether or not the behavior exists.
     */
    public function hasBehavior($name)
    {
        return $this->_behaviors->has($name);
    }

    /**
     * Returns an association object configured for the specified alias if any
     *
     * @param string $name the alias used for the association.
     * @return \Cake\ORM\Association|null Either the association or null.
     */
    public function association($name)
    {
        return $this->_associations->get($name);
    }

    /**
     * Get the associations collection for this table.
     *
     * @return \Cake\ORM\AssociationCollection The collection of association objects.
     */
    public function associations()
    {
        return $this->_associations;
    }

    /**
     * Setup multiple associations.
     *
     * It takes an array containing set of table names indexed by association type
     * as argument:
     *
     * ```
     * $this->Posts->addAssociations([
     *   'belongsTo' => [
     *     'Users' => ['className' => 'App\Model\Table\UsersTable']
     *   ],
     *   'hasMany' => ['Comments'],
     *   'belongsToMany' => ['Tags']
     * ]);
     * ```
     *
     * Each association type accepts multiple associations where the keys
     * are the aliases, and the values are association config data. If numeric
     * keys are used the values will be treated as association aliases.
     *
     * @param array $params Set of associations to bind (indexed by association type)
     * @return void
     * @see \Cake\ORM\Table::belongsTo()
     * @see \Cake\ORM\Table::hasOne()
     * @see \Cake\ORM\Table::hasMany()
     * @see \Cake\ORM\Table::belongsToMany()
     */
    public function addAssociations(array $params)
    {
        foreach ($params as $assocType => $tables) {
            foreach ($tables as $associated => $options) {
                if (is_numeric($associated)) {
                    $associated = $options;
                    $options = [];
                }
                $this->{$assocType}($associated, $options);
            }
        }
    }

    /**
     * Creates a new BelongsTo association between this table and a target
     * table. A "belongs to" association is a N-1 relationship where this table
     * is the N side, and where there is a single associated record in the target
     * table for each one in this table.
     *
     * Target table can be inferred by its name, which is provided in the
     * first argument, or you can either pass the to be instantiated or
     * an instance of it directly.
     *
     * The options array accept the following keys:
     *
     * - className: The class name of the target table object
     * - targetTable: An instance of a table object to be used as the target table
     * - foreignKey: The name of the field to use as foreign key, if false none
     *   will be used
     * - conditions: array with a list of conditions to filter the join with
     * - joinType: The type of join to be used (e.g. INNER)
     * - strategy: The loading strategy to use. 'join' and 'select' are supported.
     * - finder: The finder method to use when loading records from this association.
     *   Defaults to 'all'. When the strategy is 'join', only the fields, containments,
     *   and where conditions will be used from the finder.
     *
     * This method will return the association object that was built.
     *
     * @param string $associated the alias for the target table. This is used to
     * uniquely identify the association
     * @param array $options list of options to configure the association definition
     * @return \Cake\ORM\Association\BelongsTo
     */
    public function belongsTo($associated, array $options = [])
    {
        $options += ['sourceTable' => $this];
        $association = new BelongsTo($associated, $options);

        return $this->_associations->add($association->getName(), $association);
    }

    /**
     * Creates a new HasOne association between this table and a target
     * table. A "has one" association is a 1-1 relationship.
     *
     * Target table can be inferred by its name, which is provided in the
     * first argument, or you can either pass the class name to be instantiated or
     * an instance of it directly.
     *
     * The options array accept the following keys:
     *
     * - className: The class name of the target table object
     * - targetTable: An instance of a table object to be used as the target table
     * - foreignKey: The name of the field to use as foreign key, if false none
     *   will be used
     * - dependent: Set to true if you want CakePHP to cascade deletes to the
     *   associated table when an entity is removed on this table. The delete operation
     *   on the associated table will not cascade further. To get recursive cascades enable
     *   `cascadeCallbacks` as well. Set to false if you don't want CakePHP to remove
     *   associated data, or when you are using database constraints.
     * - cascadeCallbacks: Set to true if you want CakePHP to fire callbacks on
     *   cascaded deletes. If false the ORM will use deleteAll() to remove data.
     *   When true records will be loaded and then deleted.
     * - conditions: array with a list of conditions to filter the join with
     * - joinType: The type of join to be used (e.g. LEFT)
     * - strategy: The loading strategy to use. 'join' and 'select' are supported.
     * - finder: The finder method to use when loading records from this association.
     *   Defaults to 'all'. When the strategy is 'join', only the fields, containments,
     *   and where conditions will be used from the finder.
     *
     * This method will return the association object that was built.
     *
     * @param string $associated the alias for the target table. This is used to
     * uniquely identify the association
     * @param array $options list of options to configure the association definition
     * @return \Cake\ORM\Association\HasOne
     */
    public function hasOne($associated, array $options = [])
    {
        $options += ['sourceTable' => $this];
        $association = new HasOne($associated, $options);

        return $this->_associations->add($association->getName(), $association);
    }

    /**
     * Creates a new HasMany association between this table and a target
     * table. A "has many" association is a 1-N relationship.
     *
     * Target table can be inferred by its name, which is provided in the
     * first argument, or you can either pass the class name to be instantiated or
     * an instance of it directly.
     *
     * The options array accept the following keys:
     *
     * - className: The class name of the target table object
     * - targetTable: An instance of a table object to be used as the target table
     * - foreignKey: The name of the field to use as foreign key, if false none
     *   will be used
     * - dependent: Set to true if you want CakePHP to cascade deletes to the
     *   associated table when an entity is removed on this table. The delete operation
     *   on the associated table will not cascade further. To get recursive cascades enable
     *   `cascadeCallbacks` as well. Set to false if you don't want CakePHP to remove
     *   associated data, or when you are using database constraints.
     * - cascadeCallbacks: Set to true if you want CakePHP to fire callbacks on
     *   cascaded deletes. If false the ORM will use deleteAll() to remove data.
     *   When true records will be loaded and then deleted.
     * - conditions: array with a list of conditions to filter the join with
     * - sort: The order in which results for this association should be returned
     * - saveStrategy: Either 'append' or 'replace'. When 'append' the current records
     *   are appended to any records in the database. When 'replace' associated records
     *   not in the current set will be removed. If the foreign key is a null able column
     *   or if `dependent` is true records will be orphaned.
     * - strategy: The strategy to be used for selecting results Either 'select'
     *   or 'subquery'. If subquery is selected the query used to return results
     *   in the source table will be used as conditions for getting rows in the
     *   target table.
     * - finder: The finder method to use when loading records from this association.
     *   Defaults to 'all'.
     *
     * This method will return the association object that was built.
     *
     * @param string $associated the alias for the target table. This is used to
     * uniquely identify the association
     * @param array $options list of options to configure the association definition
     * @return \Cake\ORM\Association\HasMany
     */
    public function hasMany($associated, array $options = [])
    {
        $options += ['sourceTable' => $this];
        $association = new HasMany($associated, $options);

        return $this->_associations->add($association->getName(), $association);
    }

    /**
     * Creates a new BelongsToMany association between this table and a target
     * table. A "belongs to many" association is a M-N relationship.
     *
     * Target table can be inferred by its name, which is provided in the
     * first argument, or you can either pass the class name to be instantiated or
     * an instance of it directly.
     *
     * The options array accept the following keys:
     *
     * - className: The class name of the target table object.
     * - targetTable: An instance of a table object to be used as the target table.
     * - foreignKey: The name of the field to use as foreign key.
     * - targetForeignKey: The name of the field to use as the target foreign key.
     * - joinTable: The name of the table representing the link between the two
     * - through: If you choose to use an already instantiated link table, set this
     *   key to a configured Table instance containing associations to both the source
     *   and target tables in this association.
     * - dependent: Set to false, if you do not want junction table records removed
     *   when an owning record is removed.
     * - cascadeCallbacks: Set to true if you want CakePHP to fire callbacks on
     *   cascaded deletes. If false the ORM will use deleteAll() to remove data.
     *   When true join/junction table records will be loaded and then deleted.
     * - conditions: array with a list of conditions to filter the join with.
     * - sort: The order in which results for this association should be returned.
     * - strategy: The strategy to be used for selecting results Either 'select'
     *   or 'subquery'. If subquery is selected the query used to return results
     *   in the source table will be used as conditions for getting rows in the
     *   target table.
     * - saveStrategy: Either 'append' or 'replace'. Indicates the mode to be used
     *   for saving associated entities. The former will only create new links
     *   between both side of the relation and the latter will do a wipe and
     *   replace to create the links between the passed entities when saving.
     * - strategy: The loading strategy to use. 'select' and 'subquery' are supported.
     * - finder: The finder method to use when loading records from this association.
     *   Defaults to 'all'.
     *
     * This method will return the association object that was built.
     *
     * @param string $associated the alias for the target table. This is used to
     * uniquely identify the association
     * @param array $options list of options to configure the association definition
     * @return \Cake\ORM\Association\BelongsToMany
     */
    public function belongsToMany($associated, array $options = [])
    {
        $options += ['sourceTable' => $this];
        $association = new BelongsToMany($associated, $options);

        return $this->_associations->add($association->getName(), $association);
    }

    /**
     * {@inheritDoc}
     *
     * ### Model.beforeFind event
     *
     * Each find() will trigger a `Model.beforeFind` event for all attached
     * listeners. Any listener can set a valid result set using $query
     *
     * By default, `$options` will recognize the following keys:
     *
     * - fields
     * - conditions
     * - order
     * - limit
     * - offset
     * - page
     * - group
     * - having
     * - contain
     * - join
     *
     * ### Usage
     *
     * Using the options array:
     *
     * ```
     * $query = $articles->find('all', [
     *   'conditions' => ['published' => 1],
     *   'limit' => 10,
     *   'contain' => ['Users', 'Comments']
     * ]);
     * ```
     *
     * Using the builder interface:
     *
     * ```
     * $query = $articles->find()
     *   ->where(['published' => 1])
     *   ->limit(10)
     *   ->contain(['Users', 'Comments']);
     * ```
     *
     * ### Calling finders
     *
     * The find() method is the entry point for custom finder methods.
     * You can invoke a finder by specifying the type:
     *
     * ```
     * $query = $articles->find('published');
     * ```
     *
     * Would invoke the `findPublished` method.
     *
     * @return \Cake\ORM\Query The query builder
     */
    public function find($type = 'all', $options = [])
    {
        $query = $this->query();
        $query->select();

        return $this->callFinder($type, $query, $options);
    }

    /**
     * Returns the query as passed.
     *
     * By default findAll() applies no conditions, you
     * can override this method in subclasses to modify how `find('all')` works.
     *
     * @param \Cake\ORM\Query $query The query to find with
     * @param array $options The options to use for the find
     * @return \Cake\ORM\Query The query builder
     */
    public function findAll(Query $query, array $options)
    {
        return $query;
    }

    /**
     * Sets up a query object so results appear as an indexed array, useful for any
     * place where you would want a list such as for populating input select boxes.
     *
     * When calling this finder, the fields passed are used to determine what should
     * be used as the array key, value and optionally what to group the results by.
     * By default the primary key for the model is used for the key, and the display
     * field as value.
     *
     * The results of this finder will be in the following form:
     *
     * ```
     * [
     *  1 => 'value for id 1',
     *  2 => 'value for id 2',
     *  4 => 'value for id 4'
     * ]
     * ```
     *
     * You can specify which property will be used as the key and which as value
     * by using the `$options` array, when not specified, it will use the results
     * of calling `primaryKey` and `displayField` respectively in this table:
     *
     * ```
     * $table->find('list', [
     *  'keyField' => 'name',
     *  'valueField' => 'age'
     * ]);
     * ```
     *
     * Results can be put together in bigger groups when they share a property, you
     * can customize the property to use for grouping by setting `groupField`:
     *
     * ```
     * $table->find('list', [
     *  'groupField' => 'category_id',
     * ]);
     * ```
     *
     * When using a `groupField` results will be returned in this format:
     *
     * ```
     * [
     *  'group_1' => [
     *      1 => 'value for id 1',
     *      2 => 'value for id 2',
     *  ]
     *  'group_2' => [
     *      4 => 'value for id 4'
     *  ]
     * ]
     * ```
     *
     * @param \Cake\ORM\Query $query The query to find with
     * @param array $options The options for the find
     * @return \Cake\ORM\Query The query builder
     */
    public function findList(Query $query, array $options)
    {
        $options += [
            'keyField' => $this->getPrimaryKey(),
            'valueField' => $this->getDisplayField(),
            'groupField' => null
        ];

        if (isset($options['idField'])) {
            $options['keyField'] = $options['idField'];
            unset($options['idField']);
            trigger_error('Option "idField" is deprecated, use "keyField" instead.', E_USER_DEPRECATED);
        }

        if (!$query->clause('select') &&
            !is_object($options['keyField']) &&
            !is_object($options['valueField']) &&
            !is_object($options['groupField'])
        ) {
            $fields = array_merge(
                (array)$options['keyField'],
                (array)$options['valueField'],
                (array)$options['groupField']
            );
            $columns = $this->getSchema()->columns();
            if (count($fields) === count(array_intersect($fields, $columns))) {
                $query->select($fields);
            }
        }

        $options = $this->_setFieldMatchers(
            $options,
            ['keyField', 'valueField', 'groupField']
        );

        return $query->formatResults(function ($results) use ($options) {
            return $results->combine(
                $options['keyField'],
                $options['valueField'],
                $options['groupField']
            );
        });
    }

    /**
     * Results for this finder will be a nested array, and is appropriate if you want
     * to use the parent_id field of your model data to build nested results.
     *
     * Values belonging to a parent row based on their parent_id value will be
     * recursively nested inside the parent row values using the `children` property
     *
     * You can customize what fields are used for nesting results, by default the
     * primary key and the `parent_id` fields are used. If you wish to change
     * these defaults you need to provide the keys `keyField`, `parentField` or `nestingKey` in
     * `$options`:
     *
     * ```
     * $table->find('threaded', [
     *  'keyField' => 'id',
     *  'parentField' => 'ancestor_id'
     *  'nestingKey' => 'children'
     * ]);
     * ```
     *
     * @param \Cake\ORM\Query $query The query to find with
     * @param array $options The options to find with
     * @return \Cake\ORM\Query The query builder
     */
    public function findThreaded(Query $query, array $options)
    {
        $options += [
            'keyField' => $this->getPrimaryKey(),
            'parentField' => 'parent_id',
            'nestingKey' => 'children'
        ];

        if (isset($options['idField'])) {
            $options['keyField'] = $options['idField'];
            unset($options['idField']);
            trigger_error('Option "idField" is deprecated, use "keyField" instead.', E_USER_DEPRECATED);
        }

        $options = $this->_setFieldMatchers($options, ['keyField', 'parentField']);

        return $query->formatResults(function ($results) use ($options) {
            return $results->nest($options['keyField'], $options['parentField'], $options['nestingKey']);
        });
    }

    /**
     * Out of an options array, check if the keys described in `$keys` are arrays
     * and change the values for closures that will concatenate the each of the
     * properties in the value array when passed a row.
     *
     * This is an auxiliary function used for result formatters that can accept
     * composite keys when comparing values.
     *
     * @param array $options the original options passed to a finder
     * @param array $keys the keys to check in $options to build matchers from
     * the associated value
     * @return array
     */
    protected function _setFieldMatchers($options, $keys)
    {
        foreach ($keys as $field) {
            if (!is_array($options[$field])) {
                continue;
            }

            if (count($options[$field]) === 1) {
                $options[$field] = current($options[$field]);
                continue;
            }

            $fields = $options[$field];
            $options[$field] = function ($row) use ($fields) {
                $matches = [];
                foreach ($fields as $field) {
                    $matches[] = $row[$field];
                }

                return implode(';', $matches);
            };
        }

        return $options;
    }

    /**
     * {@inheritDoc}
     *
     * ### Usage
     *
     * Get an article and some relationships:
     *
     * ```
     * $article = $articles->get(1, ['contain' => ['Users', 'Comments']]);
     * ```
     *
     * @throws \Cake\Datasource\Exception\InvalidPrimaryKeyException When $primaryKey has an
     *      incorrect number of elements.
     */
    public function get($primaryKey, $options = [])
    {
        $key = (array)$this->getPrimaryKey();
        $alias = $this->getAlias();
        foreach ($key as $index => $keyname) {
            $key[$index] = $alias . '.' . $keyname;
        }
        $primaryKey = (array)$primaryKey;
        if (count($key) !== count($primaryKey)) {
            $primaryKey = $primaryKey ?: [null];
            $primaryKey = array_map(function ($key) {
                return var_export($key, true);
            }, $primaryKey);

            throw new InvalidPrimaryKeyException(sprintf(
                'Record not found in table "%s" with primary key [%s]',
                $this->getTable(),
                implode($primaryKey, ', ')
            ));
        }
        $conditions = array_combine($key, $primaryKey);

        $cacheConfig = isset($options['cache']) ? $options['cache'] : false;
        $cacheKey = isset($options['key']) ? $options['key'] : false;
        $finder = isset($options['finder']) ? $options['finder'] : 'all';
        unset($options['key'], $options['cache'], $options['finder']);

        $query = $this->find($finder, $options)->where($conditions);

        if ($cacheConfig) {
            if (!$cacheKey) {
                $cacheKey = sprintf(
                    "get:%s.%s%s",
                    $this->getConnection()->configName(),
                    $this->getTable(),
                    json_encode($primaryKey)
                );
            }
            $query->cache($cacheKey, $cacheConfig);
        }

        return $query->firstOrFail();
    }

    /**
     * Handles the logic executing of a worker inside a transaction.
     *
     * @param callable $worker The worker that will run inside the transaction.
     * @param bool $atomic Whether to execute the worker inside a database transaction.
     * @return mixed
     */
    protected function _executeTransaction(callable $worker, $atomic = true)
    {
        if ($atomic) {
            return $this->getConnection()->transactional(function () use ($worker) {
                return $worker();
            });
        }

        return $worker();
    }

    /**
     * Checks if the caller would have executed a commit on a transaction.
     *
     * @param bool $atomic True if an atomic transaction was used.
     * @param bool $primary True if a primary was used.
     * @return bool Returns true if a transaction was committed.
     */
    protected function _transactionCommitted($atomic, $primary)
    {
        return !$this->getConnection()->inTransaction() && ($atomic || (!$atomic && $primary));
    }

    /**
     * Finds an existing record or creates a new one.
     *
     * A find() will be done to locate an existing record using the attributes
     * defined in $search. If records matches the conditions, the first record
     * will be returned.
     *
     * If no record can be found, a new entity will be created
     * with the $search properties. If a callback is provided, it will be
     * called allowing you to define additional default values. The new
     * entity will be saved and returned.
     *
     * If your find conditions require custom order, associations or conditions, then the $search
     * parameter can be a callable that takes the Query as the argument, or a \Cake\ORM\Query object passed
     * as the $search parameter. Allowing you to customize the find results.
     *
     * ### Options
     *
     * The options array is passed to the save method with exception to the following keys:
     *
     * - atomic: Whether to execute the methods for find, save and callbacks inside a database
     *   transaction (default: true)
     * - defaults: Whether to use the search criteria as default values for the new entity (default: true)
     *
     * @param array|\Cake\ORM\Query $search The criteria to find existing
     *   records by. Note that when you pass a query object you'll have to use
     *   the 2nd arg of the method to modify the entity data before saving.
     * @param callable|null $callback A callback that will be invoked for newly
     *   created entities. This callback will be called *before* the entity
     *   is persisted.
     * @param array $options The options to use when saving.
     * @return \Cake\Datasource\EntityInterface An entity.
     */
    public function findOrCreate($search, callable $callback = null, $options = [])
    {
        $options += [
            'atomic' => true,
            'defaults' => true
        ];

        return $this->_executeTransaction(function () use ($search, $callback, $options) {
            return $this->_processFindOrCreate($search, $callback, $options);
        }, $options['atomic']);
    }

    /**
     * Performs the actual find and/or create of an entity based on the passed options.
     *
     * @param array|callable $search The criteria to find an existing record by, or a callable tha will
     *   customize the find query.
     * @param callable|null $callback A callback that will be invoked for newly
     *   created entities. This callback will be called *before* the entity
     *   is persisted.
     * @param array $options The options to use when saving.
     * @return \Cake\Datasource\EntityInterface An entity.
     */
    protected function _processFindOrCreate($search, callable $callback = null, $options = [])
    {
        if (is_callable($search)) {
            $query = $this->find();
            $search($query);
        } elseif (is_array($search)) {
            $query = $this->find()->where($search);
        } elseif ($search instanceof Query) {
            $query = $search;
        } else {
            throw new InvalidArgumentException('Search criteria must be an array, callable or Query');
        }
        $row = $query->first();
        if ($row !== null) {
            return $row;
        }
        $entity = $this->newEntity();
        if ($options['defaults'] && is_array($search)) {
            $entity->set($search, ['guard' => false]);
        }
        if ($callback !== null) {
            $entity = $callback($entity) ?: $entity;
        }
        unset($options['defaults']);

        return $this->save($entity, $options) ?: $entity;
    }

    /**
     * Gets the query object for findOrCreate().
     *
     * @param array|\Cake\ORM\Query|string $search The criteria to find existing records by.
     * @return \Cake\ORM\Query
     */
    protected function _getFindOrCreateQuery($search)
    {
        if ($search instanceof Query) {
            return $search;
        }

        return $this->find()->where($search);
    }

    /**
     * {@inheritDoc}
     */
    public function query()
    {
        return new Query($this->getConnection(), $this);
    }

    /**
     * {@inheritDoc}
     */
    public function updateAll($fields, $conditions)
    {
        $query = $this->query();
        $query->update()
            ->set($fields)
            ->where($conditions);
        $statement = $query->execute();
        $statement->closeCursor();

        return $statement->rowCount();
    }

    /**
     * {@inheritDoc}
     */
    public function deleteAll($conditions)
    {
        $query = $this->query()
            ->delete()
            ->where($conditions);
        $statement = $query->execute();
        $statement->closeCursor();

        return $statement->rowCount();
    }

    /**
     * {@inheritDoc}
     */
    public function exists($conditions)
    {
        return (bool)count(
            $this->find('all')
            ->select(['existing' => 1])
            ->where($conditions)
            ->limit(1)
            ->enableHydration(false)
            ->toArray()
        );
    }

    /**
     * {@inheritDoc}
     *
     * ### Options
     *
     * The options array accepts the following keys:
     *
     * - atomic: Whether to execute the save and callbacks inside a database
     *   transaction (default: true)
     * - checkRules: Whether or not to check the rules on entity before saving, if the checking
     *   fails, it will abort the save operation. (default:true)
     * - associated: If `true` it will save 1st level associated entities as they are found
     *   in the passed `$entity` whenever the property defined for the association
     *   is marked as dirty. If an array, it will be interpreted as the list of associations
     *   to be saved. It is possible to provide different options for saving on associated
     *   table objects using this key by making the custom options the array value.
     *   If `false` no associated records will be saved. (default: `true`)
     * - checkExisting: Whether or not to check if the entity already exists, assuming that the
     *   entity is marked as not new, and the primary key has been set.
     *
     * ### Events
     *
     * When saving, this method will trigger four events:
     *
     * - Model.beforeRules: Will be triggered right before any rule checking is done
     *   for the passed entity if the `checkRules` key in $options is not set to false.
     *   Listeners will receive as arguments the entity, options array and the operation type.
     *   If the event is stopped the rules check result will be set to the result of the event itself.
     * - Model.afterRules: Will be triggered right after the `checkRules()` method is
     *   called for the entity. Listeners will receive as arguments the entity,
     *   options array, the result of checking the rules and the operation type.
     *   If the event is stopped the checking result will be set to the result of
     *   the event itself.
     * - Model.beforeSave: Will be triggered just before the list of fields to be
     *   persisted is calculated. It receives both the entity and the options as
     *   arguments. The options array is passed as an ArrayObject, so any changes in
     *   it will be reflected in every listener and remembered at the end of the event
     *   so it can be used for the rest of the save operation. Returning false in any
     *   of the listeners will abort the saving process. If the event is stopped
     *   using the event API, the event object's `result` property will be returned.
     *   This can be useful when having your own saving strategy implemented inside a
     *   listener.
     * - Model.afterSave: Will be triggered after a successful insert or save,
     *   listeners will receive the entity and the options array as arguments. The type
     *   of operation performed (insert or update) can be determined by checking the
     *   entity's method `isNew`, true meaning an insert and false an update.
     * - Model.afterSaveCommit: Will be triggered after the transaction is commited
     *   for atomic save, listeners will receive the entity and the options array
     *   as arguments.
     *
     * This method will determine whether the passed entity needs to be
     * inserted or updated in the database. It does that by checking the `isNew`
     * method on the entity. If the entity to be saved returns a non-empty value from
     * its `errors()` method, it will not be saved.
     *
     * ### Saving on associated tables
     *
     * This method will by default persist entities belonging to associated tables,
     * whenever a dirty property matching the name of the property name set for an
     * association in this table. It is possible to control what associations will
     * be saved and to pass additional option for saving them.
     *
     * ```
     * // Only save the comments association
     * $articles->save($entity, ['associated' => ['Comments']);
     *
     * // Save the company, the employees and related addresses for each of them.
     * // For employees do not check the entity rules
     * $companies->save($entity, [
     *   'associated' => [
     *     'Employees' => [
     *       'associated' => ['Addresses'],
     *       'checkRules' => false
     *     ]
     *   ]
     * ]);
     *
     * // Save no associations
     * $articles->save($entity, ['associated' => false]);
     * ```
     *
     * @throws \Cake\ORM\Exception\RolledbackTransactionException If the transaction
     *   is aborted in the afterSave event.
     */
    public function save(EntityInterface $entity, $options = [])
    {
        if ($options instanceof SaveOptionsBuilder) {
            $options = $options->toArray();
        }

        $options = new ArrayObject($options + [
            'atomic' => true,
            'associated' => true,
            'checkRules' => true,
            'checkExisting' => true,
            '_primary' => true
        ]);

        if ($entity->errors()) {
            return false;
        }

        if ($entity->isNew() === false && !$entity->dirty()) {
            return $entity;
        }

        $success = $this->_executeTransaction(function () use ($entity, $options) {
            return $this->_processSave($entity, $options);
        }, $options['atomic']);

        if ($success) {
            if ($this->_transactionCommitted($options['atomic'], $options['_primary'])) {
                $this->dispatchEvent('Model.afterSaveCommit', compact('entity', 'options'));
            }
            if ($options['atomic'] || $options['_primary']) {
                $entity->clean();
                $entity->isNew(false);
                $entity->source($this->getRegistryAlias());
            }
        }

        return $success;
    }

    /**
     * Performs the actual saving of an entity based on the passed options.
     *
     * @param \Cake\Datasource\EntityInterface $entity the entity to be saved
     * @param \ArrayObject $options the options to use for the save operation
     * @return \Cake\Datasource\EntityInterface|bool
     * @throws \RuntimeException When an entity is missing some of the primary keys.
     * @throws \Cake\ORM\Exception\RolledbackTransactionException If the transaction
     *   is aborted in the afterSave event.
     */
    protected function _processSave($entity, $options)
    {
        $primaryColumns = (array)$this->getPrimaryKey();

        if ($options['checkExisting'] && $primaryColumns && $entity->isNew() && $entity->has($primaryColumns)) {
            $alias = $this->getAlias();
            $conditions = [];
            foreach ($entity->extract($primaryColumns) as $k => $v) {
                $conditions["$alias.$k"] = $v;
            }
            $entity->isNew(!$this->exists($conditions));
        }

        $mode = $entity->isNew() ? RulesChecker::CREATE : RulesChecker::UPDATE;
        if ($options['checkRules'] && !$this->checkRules($entity, $mode, $options)) {
            return false;
        }

        $options['associated'] = $this->_associations->normalizeKeys($options['associated']);
        $event = $this->dispatchEvent('Model.beforeSave', compact('entity', 'options'));

        if ($event->isStopped()) {
            return $event->getResult();
        }

        $saved = $this->_associations->saveParents(
            $this,
            $entity,
            $options['associated'],
            ['_primary' => false] + $options->getArrayCopy()
        );

        if (!$saved && $options['atomic']) {
            return false;
        }

        $data = $entity->extract($this->getSchema()->columns(), true);
        $isNew = $entity->isNew();

        if ($isNew) {
            $success = $this->_insert($entity, $data);
        } else {
            $success = $this->_update($entity, $data);
        }

        if ($success) {
            $success = $this->_onSaveSuccess($entity, $options);
        }

        if (!$success && $isNew) {
            $entity->unsetProperty($this->getPrimaryKey());
            $entity->isNew(true);
        }

        return $success ? $entity : false;
    }

    /**
     * Handles the saving of children associations and executing the afterSave logic
     * once the entity for this table has been saved successfully.
     *
     * @param \Cake\Datasource\EntityInterface $entity the entity to be saved
     * @param \ArrayObject $options the options to use for the save operation
     * @return bool True on success
     * @throws \Cake\ORM\Exception\RolledbackTransactionException If the transaction
     *   is aborted in the afterSave event.
     */
    protected function _onSaveSuccess($entity, $options)
    {
        $success = $this->_associations->saveChildren(
            $this,
            $entity,
            $options['associated'],
            ['_primary' => false] + $options->getArrayCopy()
        );

        if (!$success && $options['atomic']) {
            return false;
        }

        $this->dispatchEvent('Model.afterSave', compact('entity', 'options'));

        if ($options['atomic'] && !$this->getConnection()->inTransaction()) {
            throw new RolledbackTransactionException(['table' => get_class($this)]);
        }

        if (!$options['atomic'] && !$options['_primary']) {
            $entity->clean();
            $entity->isNew(false);
            $entity->source($this->getRegistryAlias());
        }

        return true;
    }

    /**
     * Auxiliary function to handle the insert of an entity's data in the table
     *
     * @param \Cake\Datasource\EntityInterface $entity the subject entity from were $data was extracted
     * @param array $data The actual data that needs to be saved
     * @return \Cake\Datasource\EntityInterface|bool
     * @throws \RuntimeException if not all the primary keys where supplied or could
     * be generated when the table has composite primary keys. Or when the table has no primary key.
     */
    protected function _insert($entity, $data)
    {
        $primary = (array)$this->getPrimaryKey();
        if (empty($primary)) {
            $msg = sprintf(
                'Cannot insert row in "%s" table, it has no primary key.',
                $this->getTable()
            );
            throw new RuntimeException($msg);
        }
        $keys = array_fill(0, count($primary), null);
        $id = (array)$this->_newId($primary) + $keys;

        // Generate primary keys preferring values in $data.
        $primary = array_combine($primary, $id);
        $primary = array_intersect_key($data, $primary) + $primary;

        $filteredKeys = array_filter($primary, 'strlen');
        $data = $data + $filteredKeys;

        if (count($primary) > 1) {
            $schema = $this->getSchema();
            foreach ($primary as $k => $v) {
                if (!isset($data[$k]) && empty($schema->column($k)['autoIncrement'])) {
                    $msg = 'Cannot insert row, some of the primary key values are missing. ';
                    $msg .= sprintf(
                        'Got (%s), expecting (%s)',
                        implode(', ', $filteredKeys + $entity->extract(array_keys($primary))),
                        implode(', ', array_keys($primary))
                    );
                    throw new RuntimeException($msg);
                }
            }
        }

        $success = false;
        if (empty($data)) {
            return $success;
        }

        $statement = $this->query()->insert(array_keys($data))
            ->values($data)
            ->execute();

        if ($statement->rowCount() !== 0) {
            $success = $entity;
            $entity->set($filteredKeys, ['guard' => false]);
            $schema = $this->getSchema();
            $driver = $this->getConnection()->driver();
            foreach ($primary as $key => $v) {
                if (!isset($data[$key])) {
                    $id = $statement->lastInsertId($this->getTable(), $key);
                    $type = $schema->columnType($key);
                    $entity->set($key, Type::build($type)->toPHP($id, $driver));
                    break;
                }
            }
        }
        $statement->closeCursor();

        return $success;
    }

    /**
     * Generate a primary key value for a new record.
     *
     * By default, this uses the type system to generate a new primary key
     * value if possible. You can override this method if you have specific requirements
     * for id generation.
     *
     * @param array $primary The primary key columns to get a new ID for.
     * @return mixed Either null or the new primary key value.
     */
    protected function _newId($primary)
    {
        if (!$primary || count((array)$primary) > 1) {
            return null;
        }
        $typeName = $this->getSchema()->columnType($primary[0]);
        $type = Type::build($typeName);

        return $type->newId();
    }

    /**
     * Auxiliary function to handle the update of an entity's data in the table
     *
     * @param \Cake\Datasource\EntityInterface $entity the subject entity from were $data was extracted
     * @param array $data The actual data that needs to be saved
     * @return \Cake\Datasource\EntityInterface|bool
     * @throws \InvalidArgumentException When primary key data is missing.
     */
    protected function _update($entity, $data)
    {
        $primaryColumns = (array)$this->getPrimaryKey();
        $primaryKey = $entity->extract($primaryColumns);

        $data = array_diff_key($data, $primaryKey);
        if (empty($data)) {
            return $entity;
        }

        if (!$entity->has($primaryColumns)) {
            $message = 'All primary key value(s) are needed for updating, ';
            $message .= get_class($entity) . ' is missing ' . implode(', ', $primaryColumns);
            throw new InvalidArgumentException($message);
        }

        $query = $this->query();
        $statement = $query->update()
            ->set($data)
            ->where($primaryKey)
            ->execute();

        $success = false;
        if ($statement->errorCode() === '00000') {
            $success = $entity;
        }
        $statement->closeCursor();

        return $success;
    }

    /**
     * Persists multiple entities of a table.
     *
     * The records will be saved in a transaction which will be rolled back if
     * any one of the records fails to save due to failed validation or database
     * error.
     *
     * @param array|\Cake\ORM\ResultSet $entities Entities to save.
     * @param array|\ArrayAccess $options Options used when calling Table::save() for each entity.
     * @return bool|array|\Cake\ORM\ResultSet False on failure, entities list on success.
     */
    public function saveMany($entities, $options = [])
    {
        $isNew = [];

        $return = $this->getConnection()->transactional(
            function () use ($entities, $options, &$isNew) {
                foreach ($entities as $key => $entity) {
                    $isNew[$key] = $entity->isNew();
                    if ($this->save($entity, $options) === false) {
                        return false;
                    }
                }
            }
        );

        if ($return === false) {
            foreach ($entities as $key => $entity) {
                if (isset($isNew[$key]) && $isNew[$key]) {
                    $entity->unsetProperty($this->getPrimaryKey());
                    $entity->isNew(true);
                }
            }

            return false;
        }

        return $entities;
    }

    /**
     * {@inheritDoc}
     *
     * For HasMany and HasOne associations records will be removed based on
     * the dependent option. Join table records in BelongsToMany associations
     * will always be removed. You can use the `cascadeCallbacks` option
     * when defining associations to change how associated data is deleted.
     *
     * ### Options
     *
     * - `atomic` Defaults to true. When true the deletion happens within a transaction.
     * - `checkRules` Defaults to true. Check deletion rules before deleting the record.
     *
     * ### Events
     *
     * - `Model.beforeDelete` Fired before the delete occurs. If stopped the delete
     *   will be aborted. Receives the event, entity, and options.
     * - `Model.afterDelete` Fired after the delete has been successful. Receives
     *   the event, entity, and options.
     * - `Model.afterDeleteCommit` Fired after the transaction is committed for
     *   an atomic delete. Receives the event, entity, and options.
     *
     * The options argument will be converted into an \ArrayObject instance
     * for the duration of the callbacks, this allows listeners to modify
     * the options used in the delete operation.
     *
     */
    public function delete(EntityInterface $entity, $options = [])
    {
        $options = new ArrayObject($options + [
            'atomic' => true,
            'checkRules' => true,
            '_primary' => true,
        ]);

        $success = $this->_executeTransaction(function () use ($entity, $options) {
            return $this->_processDelete($entity, $options);
        }, $options['atomic']);

        if ($success && $this->_transactionCommitted($options['atomic'], $options['_primary'])) {
            $this->dispatchEvent('Model.afterDeleteCommit', [
                'entity' => $entity,
                'options' => $options
            ]);
        }

        return $success;
    }

    /**
     * Perform the delete operation.
     *
     * Will delete the entity provided. Will remove rows from any
     * dependent associations, and clear out join tables for BelongsToMany associations.
     *
     * @param \Cake\Datasource\EntityInterface $entity The entity to delete.
     * @param \ArrayObject $options The options for the delete.
     * @throws \InvalidArgumentException if there are no primary key values of the
     * passed entity
     * @return bool success
     */
    protected function _processDelete($entity, $options)
    {
        if ($entity->isNew()) {
            return false;
        }

        $primaryKey = (array)$this->getPrimaryKey();
        if (!$entity->has($primaryKey)) {
            $msg = 'Deleting requires all primary key values.';
            throw new InvalidArgumentException($msg);
        }

        if ($options['checkRules'] && !$this->checkRules($entity, RulesChecker::DELETE, $options)) {
            return false;
        }

        $event = $this->dispatchEvent('Model.beforeDelete', [
            'entity' => $entity,
            'options' => $options
        ]);

        if ($event->isStopped()) {
            return $event->getResult();
        }

        $this->_associations->cascadeDelete(
            $entity,
            ['_primary' => false] + $options->getArrayCopy()
        );

        $query = $this->query();
        $conditions = (array)$entity->extract($primaryKey);
        $statement = $query->delete()
            ->where($conditions)
            ->execute();

        $success = $statement->rowCount() > 0;
        if (!$success) {
            return $success;
        }

        $this->dispatchEvent('Model.afterDelete', [
            'entity' => $entity,
            'options' => $options
        ]);

        return $success;
    }

    /**
     * Returns true if the finder exists for the table
     *
     * @param string $type name of finder to check
     *
     * @return bool
     */
    public function hasFinder($type)
    {
        $finder = 'find' . $type;

        return method_exists($this, $finder) || ($this->_behaviors && $this->_behaviors->hasFinder($type));
    }

    /**
     * Calls a finder method directly and applies it to the passed query,
     * if no query is passed a new one will be created and returned
     *
     * @param string $type name of the finder to be called
     * @param \Cake\ORM\Query $query The query object to apply the finder options to
     * @param array $options List of options to pass to the finder
     * @return \Cake\ORM\Query
     * @throws \BadMethodCallException
     */
    public function callFinder($type, Query $query, array $options = [])
    {
        $query->applyOptions($options);
        $options = $query->getOptions();
        $finder = 'find' . $type;
        if (method_exists($this, $finder)) {
            return $this->{$finder}($query, $options);
        }

        if ($this->_behaviors && $this->_behaviors->hasFinder($type)) {
            return $this->_behaviors->callFinder($type, [$query, $options]);
        }

        throw new BadMethodCallException(
            sprintf('Unknown finder method "%s"', $type)
        );
    }

    /**
     * Provides the dynamic findBy and findByAll methods.
     *
     * @param string $method The method name that was fired.
     * @param array $args List of arguments passed to the function.
     * @return mixed
     * @throws \BadMethodCallException when there are missing arguments, or when
     *  and & or are combined.
     */
    protected function _dynamicFinder($method, $args)
    {
        $method = Inflector::underscore($method);
        preg_match('/^find_([\w]+)_by_/', $method, $matches);
        if (empty($matches)) {
            // find_by_ is 8 characters.
            $fields = substr($method, 8);
            $findType = 'all';
        } else {
            $fields = substr($method, strlen($matches[0]));
            $findType = Inflector::variable($matches[1]);
        }
        $hasOr = strpos($fields, '_or_');
        $hasAnd = strpos($fields, '_and_');

        $makeConditions = function ($fields, $args) {
            $conditions = [];
            if (count($args) < count($fields)) {
                throw new BadMethodCallException(sprintf(
                    'Not enough arguments for magic finder. Got %s required %s',
                    count($args),
                    count($fields)
                ));
            }
            foreach ($fields as $field) {
                $conditions[$this->aliasField($field)] = array_shift($args);
            }

            return $conditions;
        };

        if ($hasOr !== false && $hasAnd !== false) {
            throw new BadMethodCallException(
                'Cannot mix "and" & "or" in a magic finder. Use find() instead.'
            );
        }

        $conditions = [];
        if ($hasOr === false && $hasAnd === false) {
            $conditions = $makeConditions([$fields], $args);
        } elseif ($hasOr !== false) {
            $fields = explode('_or_', $fields);
            $conditions = [
            'OR' => $makeConditions($fields, $args)
            ];
        } elseif ($hasAnd !== false) {
            $fields = explode('_and_', $fields);
            $conditions = $makeConditions($fields, $args);
        }

        return $this->find($findType, [
            'conditions' => $conditions,
        ]);
    }

    /**
     * Handles behavior delegation + dynamic finders.
     *
     * If your Table uses any behaviors you can call them as if
     * they were on the table object.
     *
     * @param string $method name of the method to be invoked
     * @param array $args List of arguments passed to the function
     * @return mixed
     * @throws \BadMethodCallException
     */
    public function __call($method, $args)
    {
        if ($this->_behaviors && $this->_behaviors->hasMethod($method)) {
            return $this->_behaviors->call($method, $args);
        }
        if (preg_match('/^find(?:\w+)?By/', $method) > 0) {
            return $this->_dynamicFinder($method, $args);
        }

        throw new BadMethodCallException(
            sprintf('Unknown method "%s"', $method)
        );
    }

    /**
     * Returns the association named after the passed value if exists, otherwise
     * throws an exception.
     *
     * @param string $property the association name
     * @return \Cake\ORM\Association
     * @throws \RuntimeException if no association with such name exists
     */
    public function __get($property)
    {
        $association = $this->_associations->get($property);
        if (!$association) {
            throw new RuntimeException(sprintf(
                'Table "%s" is not associated with "%s"',
                get_class($this),
                $property
            ));
        }

        return $association;
    }

    /**
     * Returns whether an association named after the passed value
     * exists for this table.
     *
     * @param string $property the association name
     * @return bool
     */
    public function __isset($property)
    {
        return $this->_associations->has($property);
    }

    /**
     * Get the object used to marshal/convert array data into objects.
     *
     * Override this method if you want a table object to use custom
     * marshalling logic.
     *
     * @return \Cake\ORM\Marshaller
     * @see \Cake\ORM\Marshaller
     */
    public function marshaller()
    {
        return new Marshaller($this);
    }

    /**
     * {@inheritDoc}
     *
     * By default all the associations on this table will be hydrated. You can
     * limit which associations are built, or include deeper associations
     * using the options parameter:
     *
     * ```
     * $article = $this->Articles->newEntity(
     *   $this->request->getData(),
     *   ['associated' => ['Tags', 'Comments.Users']]
     * );
     * ```
     *
     * You can limit fields that will be present in the constructed entity by
     * passing the `fieldList` option, which is also accepted for associations:
     *
     * ```
     * $article = $this->Articles->newEntity($this->request->getData(), [
     *  'fieldList' => ['title', 'body', 'tags', 'comments'],
     *  'associated' => ['Tags', 'Comments.Users' => ['fieldList' => 'username']]
     * ]
     * );
     * ```
     *
     * The `fieldList` option lets remove or restrict input data from ending up in
     * the entity. If you'd like to relax the entity's default accessible fields,
     * you can use the `accessibleFields` option:
     *
     * ```
     * $article = $this->Articles->newEntity(
     *   $this->request->getData(),
     *   ['accessibleFields' => ['protected_field' => true]]
     * );
     * ```
     *
     * By default, the data is validated before being passed to the new entity. In
     * the case of invalid fields, those will not be present in the resulting object.
     * The `validate` option can be used to disable validation on the passed data:
     *
     * ```
     * $article = $this->Articles->newEntity(
     *   $this->request->getData(),
     *   ['validate' => false]
     * );
     * ```
     *
     * You can also pass the name of the validator to use in the `validate` option.
     * If `null` is passed to the first param of this function, no validation will
     * be performed.
     *
     * You can use the `Model.beforeMarshal` event to modify request data
     * before it is converted into entities.
     */
    public function newEntity($data = null, array $options = [])
    {
        if ($data === null) {
            $class = $this->getEntityClass();
            $entity = new $class([], ['source' => $this->getRegistryAlias()]);

            return $entity;
        }
        if (!isset($options['associated'])) {
            $options['associated'] = $this->_associations->keys();
        }
        $marshaller = $this->marshaller();

        return $marshaller->one($data, $options);
    }

    /**
     * {@inheritDoc}
     *
     * By default all the associations on this table will be hydrated. You can
     * limit which associations are built, or include deeper associations
     * using the options parameter:
     *
     * ```
     * $articles = $this->Articles->newEntities(
     *   $this->request->getData(),
     *   ['associated' => ['Tags', 'Comments.Users']]
     * );
     * ```
     *
     * You can limit fields that will be present in the constructed entities by
     * passing the `fieldList` option, which is also accepted for associations:
     *
     * ```
     * $articles = $this->Articles->newEntities($this->request->getData(), [
     *  'fieldList' => ['title', 'body', 'tags', 'comments'],
     *  'associated' => ['Tags', 'Comments.Users' => ['fieldList' => 'username']]
     *  ]
     * );
     * ```
     *
     * You can use the `Model.beforeMarshal` event to modify request data
     * before it is converted into entities.
     */
    public function newEntities(array $data, array $options = [])
    {
        if (!isset($options['associated'])) {
            $options['associated'] = $this->_associations->keys();
        }
        $marshaller = $this->marshaller();

        return $marshaller->many($data, $options);
    }

    /**
     * {@inheritDoc}
     *
     * When merging HasMany or BelongsToMany associations, all the entities in the
     * `$data` array will appear, those that can be matched by primary key will get
     * the data merged, but those that cannot, will be discarded.
     *
     * You can limit fields that will be present in the merged entity by
     * passing the `fieldList` option, which is also accepted for associations:
     *
     * ```
     * $article = $this->Articles->patchEntity($article, $this->request->getData(), [
     *  'fieldList' => ['title', 'body', 'tags', 'comments'],
     *  'associated' => ['Tags', 'Comments.Users' => ['fieldList' => 'username']]
     *  ]
     * );
     * ```
     *
     * By default, the data is validated before being passed to the entity. In
     * the case of invalid fields, those will not be assigned to the entity.
     * The `validate` option can be used to disable validation on the passed data:
     *
     * ```
     * $article = $this->patchEntity($article, $this->request->getData(),[
     *  'validate' => false
     * ]);
     * ```
     *
     * You can use the `Model.beforeMarshal` event to modify request data
     * before it is converted into entities.
     */
    public function patchEntity(EntityInterface $entity, array $data, array $options = [])
    {
        if (!isset($options['associated'])) {
            $options['associated'] = $this->_associations->keys();
        }
        $marshaller = $this->marshaller();

        return $marshaller->merge($entity, $data, $options);
    }

    /**
     * {@inheritDoc}
     *
     * Those entries in `$entities` that cannot be matched to any record in
     * `$data` will be discarded. Records in `$data` that could not be matched will
     * be marshalled as a new entity.
     *
     * When merging HasMany or BelongsToMany associations, all the entities in the
     * `$data` array will appear, those that can be matched by primary key will get
     * the data merged, but those that cannot, will be discarded.
     *
     * You can limit fields that will be present in the merged entities by
     * passing the `fieldList` option, which is also accepted for associations:
     *
     * ```
     * $articles = $this->Articles->patchEntities($articles, $this->request->getData(), [
     *  'fieldList' => ['title', 'body', 'tags', 'comments'],
     *  'associated' => ['Tags', 'Comments.Users' => ['fieldList' => 'username']]
     *  ]
     * );
     * ```
     *
     * You can use the `Model.beforeMarshal` event to modify request data
     * before it is converted into entities.
     */
    public function patchEntities($entities, array $data, array $options = [])
    {
        if (!isset($options['associated'])) {
            $options['associated'] = $this->_associations->keys();
        }
        $marshaller = $this->marshaller();

        return $marshaller->mergeMany($entities, $data, $options);
    }

    /**
     * Validator method used to check the uniqueness of a value for a column.
     * This is meant to be used with the validation API and not to be called
     * directly.
     *
     * ### Example:
     *
     * ```
     * $validator->add('email', [
     *  'unique' => ['rule' => 'validateUnique', 'provider' => 'table']
     * ])
     * ```
     *
     * Unique validation can be scoped to the value of another column:
     *
     * ```
     * $validator->add('email', [
     *  'unique' => [
     *      'rule' => ['validateUnique', ['scope' => 'site_id']],
     *      'provider' => 'table'
     *  ]
     * ]);
     * ```
     *
     * In the above example, the email uniqueness will be scoped to only rows having
     * the same site_id. Scoping will only be used if the scoping field is present in
     * the data to be validated.
     *
     * @param mixed $value The value of column to be checked for uniqueness.
     * @param array $options The options array, optionally containing the 'scope' key.
     *   May also be the validation context, if there are no options.
     * @param array|null $context Either the validation context or null.
     * @return bool True if the value is unique, or false if a non-scalar, non-unique value was given.
     */
    public function validateUnique($value, array $options, array $context = null)
    {
        if ($context === null) {
            $context = $options;
        }
        $entity = new Entity(
            $context['data'],
            [
                'useSetters' => false,
                'markNew' => $context['newRecord'],
                'source' => $this->getRegistryAlias()
            ]
        );
        $fields = array_merge(
            [$context['field']],
            isset($options['scope']) ? (array)$options['scope'] : []
        );
        $values = $entity->extract($fields);
        foreach ($values as $field) {
            if ($field !== null && !is_scalar($field)) {
                return false;
            }
        }
        $rule = new IsUnique($fields, $options);

        return $rule($entity, ['repository' => $this]);
    }

    /**
     * Get the Model callbacks this table is interested in.
     *
     * By implementing the conventional methods a table class is assumed
     * to be interested in the related event.
     *
     * Override this method if you need to add non-conventional event listeners.
     * Or if you want you table to listen to non-standard events.
     *
     * The conventional method map is:
     *
     * - Model.beforeMarshal => beforeMarshal
     * - Model.buildValidator => buildValidator
     * - Model.beforeFind => beforeFind
     * - Model.beforeSave => beforeSave
     * - Model.afterSave => afterSave
     * - Model.afterSaveCommit => afterSaveCommit
     * - Model.beforeDelete => beforeDelete
     * - Model.afterDelete => afterDelete
     * - Model.afterDeleteCommit => afterDeleteCommit
     * - Model.beforeRules => beforeRules
     * - Model.afterRules => afterRules
     *
     * @return array
     */
    public function implementedEvents()
    {
        $eventMap = [
            'Model.beforeMarshal' => 'beforeMarshal',
            'Model.buildValidator' => 'buildValidator',
            'Model.beforeFind' => 'beforeFind',
            'Model.beforeSave' => 'beforeSave',
            'Model.afterSave' => 'afterSave',
            'Model.afterSaveCommit' => 'afterSaveCommit',
            'Model.beforeDelete' => 'beforeDelete',
            'Model.afterDelete' => 'afterDelete',
            'Model.afterDeleteCommit' => 'afterDeleteCommit',
            'Model.beforeRules' => 'beforeRules',
            'Model.afterRules' => 'afterRules',
        ];
        $events = [];

        foreach ($eventMap as $event => $method) {
            if (!method_exists($this, $method)) {
                continue;
            }
            $events[$event] = $method;
        }

        return $events;
    }

    /**
     * {@inheritDoc}
     *
     * @param \Cake\ORM\RulesChecker $rules The rules object to be modified.
     * @return \Cake\ORM\RulesChecker
     */
    public function buildRules(RulesChecker $rules)
    {
        return $rules;
    }

    /**
     * Gets a SaveOptionsBuilder instance.
     *
     * @param array $options Options to parse by the builder.
     * @return \Cake\ORM\SaveOptionsBuilder
     */
    public function getSaveOptionsBuilder(array $options = [])
    {
        return new SaveOptionsBuilder($this, $options);
    }

    /**
     * Loads the specified associations in the passed entity or list of entities
     * by executing extra queries in the database and merging the results in the
     * appropriate properties.
     *
     * ### Example:
     *
     * ```
     * $user = $usersTable->get(1);
     * $user = $usersTable->loadInto($user, ['Articles.Tags', 'Articles.Comments']);
     * echo $user->articles[0]->title;
     * ```
     *
     * You can also load associations for multiple entities at once
     *
     * ### Example:
     *
     * ```
     * $users = $usersTable->find()->where([...])->toList();
     * $users = $usersTable->loadInto($users, ['Articles.Tags', 'Articles.Comments']);
     * echo $user[1]->articles[0]->title;
     * ```
     *
     * The properties for the associations to be loaded will be overwritten on each entity.
     *
     * @param \Cake\Datasource\EntityInterface|array $entities a single entity or list of entities
     * @param array $contain A `contain()` compatible array.
     * @see \Cake\ORM\Query::contain()
     * @return \Cake\Datasource\EntityInterface|array
     */
    public function loadInto($entities, array $contain)
    {
        return (new LazyEagerLoader)->loadInto($entities, $contain, $this);
    }

    /**
     * Returns an array that can be used to describe the internal state of this
     * object.
     *
     * @return array
     */
    public function __debugInfo()
    {
        $conn = $this->getConnection();
        $associations = $this->_associations;
        $behaviors = $this->_behaviors;

        return [
            'registryAlias' => $this->getRegistryAlias(),
            'table' => $this->getTable(),
            'alias' => $this->getAlias(),
            'entityClass' => $this->getEntityClass(),
            'associations' => $associations ? $associations->keys() : false,
            'behaviors' => $behaviors ? $behaviors->loaded() : false,
            'defaultConnection' => $this->defaultConnectionName(),
            'connectionName' => $conn ? $conn->configName() : null
        ];
    }
}<|MERGE_RESOLUTION|>--- conflicted
+++ resolved
@@ -605,14 +605,8 @@
      * }
      * ```
      *
-<<<<<<< HEAD
-     * @param \Cake\Database\Schema\Table $table The table definition fetched from database.
-     * @return \Cake\Database\Schema\Table The altered schema.
-=======
      * @param \Cake\Database\Schema\TableSchema $schema The table definition fetched from database.
      * @return \Cake\Database\Schema\TableSchema the altered schema
-     * @api
->>>>>>> a9a8458f
      */
     protected function _initializeSchema(TableSchema $schema)
     {
