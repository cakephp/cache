--- conflicted
+++ resolved
@@ -1386,98 +1386,6 @@
     }
 
     /**
-<<<<<<< HEAD
-=======
-     * Auxiliary function to construct a new Query object to return all the records
-     * in the target table that are associated to those specified in $options from
-     * the source table.
-     *
-     * This is used for eager loading records on the target table based on conditions.
-     *
-     * @param array $options options accepted by eagerLoader()
-     * @return \Cake\ORM\Query
-     * @throws \InvalidArgumentException When a key is required for associations but not selected.
-     */
-    protected function _buildQuery($options)
-    {
-        $name = $this->_junctionAssociationName();
-        $assoc = $this->target()->association($name);
-        $queryBuilder = false;
-
-        if (!empty($options['queryBuilder'])) {
-            $queryBuilder = $options['queryBuilder'];
-            unset($options['queryBuilder']);
-        }
-
-        $query = $this->_buildBaseQuery($options);
-        $query->addDefaultTypes($assoc->target());
-
-        if ($queryBuilder) {
-            $query = $queryBuilder($query);
-        }
-
-        $query = $this->_appendJunctionJoin($query, []);
-
-        if ($query->autoFields() === null) {
-            $query->autoFields($query->clause('select') === []);
-        }
-
-        // Ensure that association conditions are applied
-        // and that the required keys are in the selected columns.
-
-        $tempName = $this->_name . '_CJoin';
-        $schema = $assoc->schema();
-        $joinFields = $types = [];
-
-        foreach ($schema->typeMap() as $f => $type) {
-            $key = $tempName . '__' . $f;
-            $joinFields[$key] = "$name.$f";
-            $types[$key] = $type;
-        }
-
-        $query
-            ->where($this->junctionConditions())
-            ->select($joinFields)
-            ->defaultTypes($types)
-            ->addDefaultTypes($this->target());
-
-        $query
-            ->eagerLoader()
-            ->addToJoinsMap($tempName, $assoc, false, $this->_junctionProperty);
-        $assoc->attachTo($query, [
-            'aliasPath' => $assoc->alias(),
-            'includeFields' => false,
-            'propertyPath' => $this->_junctionProperty
-        ]);
-
-        return $query;
-    }
-
-    /**
-     * Generates a string used as a table field that contains the values upon
-     * which the filter should be applied
-     *
-     * @param array $options the options to use for getting the link field.
-     * @return string
-     */
-    protected function _linkField($options)
-    {
-        $links = [];
-        $name = $this->_junctionAssociationName();
-
-        foreach ((array)$options['foreignKey'] as $key) {
-            $links[] = sprintf('%s.%s', $name, $key);
-        }
-
-        if (count($links) === 1) {
-            return $links[0];
-        }
-
-        return $links;
-    }
-
-    /**
->>>>>>> 116fdde9
      * Returns the name of the association from the target table to the junction table,
      * this name is used to generate alias in the query and to later on retrieve the
      * results.
