--- conflicted
+++ resolved
@@ -234,14 +234,6 @@
      */
     public function clear(): bool
     {
-<<<<<<< HEAD
-        $keys = $this->_Redis->getKeys($this->_config['prefix'] . '*');
-=======
-        if ($check) {
-            return true;
-        }
->>>>>>> 7485fc74
-
         $this->_Redis->setOption(Redis::OPT_SCAN, Redis::SCAN_RETRY);
 
         $isAllDeleted = true;
@@ -261,11 +253,7 @@
             }
         }
 
-<<<<<<< HEAD
-        return !in_array(false, $result, true);
-=======
         return $isAllDeleted;
->>>>>>> 7485fc74
     }
 
     /**
