<?php
/**
 * CakePHP(tm) : Rapid Development Framework (http://cakephp.org)
 * Copyright (c) Cake Software Foundation, Inc. (http://cakefoundation.org)
 *
 * Licensed under The MIT License
 * For full copyright and license information, please see the LICENSE.txt
 * Redistributions of files must retain the above copyright notice.
 *
 * @copyright     Copyright (c) Cake Software Foundation, Inc. (http://cakefoundation.org)
 * @link          http://cakephp.org CakePHP(tm) Project
 * @since         0.2.9
 * @license       http://www.opensource.org/licenses/mit-license.php MIT License
 */
namespace Cake\Controller;

use Cake\Controller\Exception\MissingActionException;
use Cake\Datasource\ModelAwareTrait;
use Cake\Event\Event;
use Cake\Event\EventDispatcherInterface;
use Cake\Event\EventDispatcherTrait;
use Cake\Event\EventListenerInterface;
use Cake\Log\LogTrait;
use Cake\Network\Request;
use Cake\Network\Response;
use Cake\ORM\Locator\LocatorAwareTrait;
use Cake\Routing\RequestActionTrait;
use Cake\Routing\Router;
use Cake\Utility\MergeVariablesTrait;
use Cake\View\ViewVarsTrait;
use LogicException;
use ReflectionClass;
use ReflectionException;
use ReflectionMethod;
use RuntimeException;

/**
 * Application controller class for organization of business logic.
 * Provides basic functionality, such as rendering views inside layouts,
 * automatic model availability, redirection, callbacks, and more.
 *
 * Controllers should provide a number of 'action' methods. These are public
 * methods on a controller that are not inherited from `Controller`.
 * Each action serves as an endpoint for performing a specific action on a
 * resource or collection of resources. For example adding or editing a new
 * object, or listing a set of objects.
 *
 * You can access request parameters, using `$this->request`. The request object
 * contains all the POST, GET and FILES that were part of the request.
 *
 * After performing the required action, controllers are responsible for
 * creating a response. This usually takes the form of a generated `View`, or
 * possibly a redirection to another URL. In either case `$this->response`
 * allows you to manipulate all aspects of the response.
 *
 * Controllers are created by `Dispatcher` based on request parameters and
 * routing. By default controllers and actions use conventional names.
 * For example `/posts/index` maps to `PostsController::index()`. You can re-map
 * URLs using Router::connect() or RouterBuilder::connect().
 *
 * ### Life cycle callbacks
 *
 * CakePHP fires a number of life cycle callbacks during each request.
 * By implementing a method you can receive the related events. The available
 * callbacks are:
 *
 * - `beforeFilter(Event $event)`
 *   Called before each action. This is a good place to do general logic that
 *   applies to all actions.
 * - `beforeRender(Event $event)`
 *   Called before the view is rendered.
 * - `beforeRedirect(Event $event, $url, Response $response)`
 *    Called before a redirect is done.
 * - `afterFilter(Event $event)`
 *   Called after each action is complete and after the view is rendered.
 *
 * @property      \Cake\Controller\Component\AuthComponent $Auth
 * @property      \Cake\Controller\Component\CookieComponent $Cookie
 * @property      \Cake\Controller\Component\CsrfComponent $Csrf
 * @property      \Cake\Controller\Component\FlashComponent $Flash
 * @property      \Cake\Controller\Component\PaginatorComponent $Paginator
 * @property      \Cake\Controller\Component\RequestHandlerComponent $RequestHandler
 * @property      \Cake\Controller\Component\SecurityComponent $Security
 * @link          http://book.cakephp.org/3.0/en/controllers.html
 */
class Controller implements EventListenerInterface, EventDispatcherInterface
{

    use EventDispatcherTrait;
    use LocatorAwareTrait;
    use LogTrait;
    use MergeVariablesTrait;
    use ModelAwareTrait;
    use RequestActionTrait;
    use ViewVarsTrait;

    /**
     * The name of this controller. Controller names are plural, named after the model they manipulate.
     *
     * Set automatically using conventions in Controller::__construct().
     *
     * @var string
     */
    public $name = null;

    /**
     * An array containing the names of helpers this controller uses. The array elements should
     * not contain the "Helper" part of the class name.
     *
     * Example:
     * ```
     * public $helpers = ['Form', 'Html', 'Time'];
     * ```
     *
     * @var mixed
     * @link http://book.cakephp.org/3.0/en/controllers.html#configuring-helpers-to-load
     */
    public $helpers = [];

    /**
     * An instance of a Cake\Network\Request object that contains information about the current request.
     * This object contains all the information about a request and several methods for reading
     * additional information about the request.
     *
     * @var \Cake\Network\Request
     * @link http://book.cakephp.org/3.0/en/controllers/request-response.html#request
     */
    public $request;

    /**
     * An instance of a Response object that contains information about the impending response
     *
     * @var \Cake\Network\Response
     * @link http://book.cakephp.org/3.0/en/controllers/request-response.html#response
     */
    public $response;

    /**
     * The class name to use for creating the response object.
     *
     * @var string
     */
    protected $_responseClass = 'Cake\Network\Response';

    /**
     * Settings for pagination.
     *
     * Used to pre-configure pagination preferences for the various
     * tables your controller will be paginating.
     *
     * @var array
     * @see \Cake\Controller\Component\PaginatorComponent
     */
    public $paginate = [];

    /**
     * Set to true to automatically render the view
     * after action logic.
     *
     * @var bool
     */
    public $autoRender = true;

    /**
     * Instance of ComponentRegistry used to create Components
     *
     * @var \Cake\Controller\ComponentRegistry
     */
    protected $_components = null;

    /**
     * Array containing the names of components this controller uses. Component names
     * should not contain the "Component" portion of the class name.
     *
     * Example:
     * ```
     * public $components = ['RequestHandler', 'Acl'];
     * ```
     *
     * @var array
     * @link http://book.cakephp.org/3.0/en/controllers/components.html
     */
    public $components = [];

    /**
     * Instance of the View created during rendering. Won't be set until after
     * Controller::render() is called.
     *
     * @var \Cake\View\View
     * @deprecated 3.1.0 Use getView() instead.
     */
    public $View;

    /**
     * These Controller properties will be passed from the Controller to the View as options.
     *
     * @var array
     * @see \Cake\View\View
     */
    protected $_validViewOptions = [
        'viewVars', 'helpers', 'name', 'plugin', 'passedArgs'
    ];

    /**
     * Automatically set to the name of a plugin.
     *
     * @var string
     */
    public $plugin = null;

    /**
     * Holds all passed params.
     *
     * @var mixed
     */
    public $passedArgs = [];

    /**
     * Constructor.
     *
     * Sets a number of properties based on conventions if they are empty. To override the
     * conventions CakePHP uses you can define properties in your class declaration.
     *
     * @param \Cake\Network\Request|null $request Request object for this controller. Can be null for testing,
     *   but expect that features that use the request parameters will not work.
     * @param \Cake\Network\Response|null $response Response object for this controller.
     * @param string|null $name Override the name useful in testing when using mocks.
     * @param \Cake\Event\EventManager|null $eventManager The event manager. Defaults to a new instance.
     */
    public function __construct(Request $request = null, Response $response = null, $name = null, $eventManager = null)
    {
        if ($name !== null) {
            $this->name = $name;
        }

        if ($this->name === null && isset($request->params['controller'])) {
            $this->name = $request->params['controller'];
        }

        if ($this->name === null) {
            list(, $name) = namespaceSplit(get_class($this));
            $this->name = substr($name, 0, -10);
        }

        $this->setRequest($request !== null ? $request : new Request);
        $this->response = $response !== null ? $response : new Response;

        if ($eventManager !== null) {
            $this->eventManager($eventManager);
        }

        $this->modelFactory('Table', [$this->tableLocator(), 'get']);
        $modelClass = ($this->plugin ? $this->plugin . '.' : '') . $this->name;
        $this->_setModelClass($modelClass);

        $this->initialize();

        $this->_mergeControllerVars();
        $this->_loadComponents();
        $this->eventManager()->on($this);
    }

    /**
     * Initialization hook method.
     *
     * Implement this method to avoid having to overwrite
     * the constructor and call parent.
     *
     * @return void
     */
    public function initialize()
    {
    }

    /**
     * Get the component registry for this controller.
     *
     * @return \Cake\Controller\ComponentRegistry
     */
    public function components()
    {
        if ($this->_components === null) {
            $this->_components = new ComponentRegistry($this);
        }
        return $this->_components;
    }

    /**
     * Add a component to the controller's registry.
     *
     * This method will also set the component to a property.
     * For example:
     *
     * ```
     * $this->loadComponent('Acl.Acl');
     * ```
     *
     * Will result in a `Toolbar` property being set.
     *
     * @param string $name The name of the component to load.
     * @param array $config The config for the component.
     * @return \Cake\Controller\Component
     */
    public function loadComponent($name, array $config = [])
    {
        list(, $prop) = pluginSplit($name);
        $this->{$prop} = $this->components()->load($name, $config);
        return $this->{$prop};
    }

    /**
     * Magic accessor for model autoloading.
     *
     * @param string $name Property name
     * @return bool|object The model instance or false
     */
    public function __get($name)
    {
        if (in_array($name, ['layout', 'view', 'theme', 'autoLayout', 'viewPath', 'layoutPath'], true)) {
            trigger_error(
                sprintf('Controller::$%s is deprecated. Use $this->getView()->%s() instead.', $name, $name),
                E_USER_DEPRECATED
            );
            return $this->getView()->{$name}();
        }

        list($plugin, $class) = pluginSplit($this->modelClass, true);
        if ($class !== $name) {
            return false;
        }
        return $this->loadModel($plugin . $class);
    }

    /**
     * Magic setter for removed properties.
     *
     * @param string $name Property name.
     * @param mixed $value Value to set.
     * @return void
     */
    public function __set($name, $value)
    {
        if (in_array($name, ['layout', 'view', 'theme', 'autoLayout', 'viewPath', 'layoutPath'], true)) {
            trigger_error(
                sprintf('Controller::$%s is deprecated. Use $this->getView()->%s() instead.', $name, $name),
                E_USER_DEPRECATED
            );
            $this->getView()->{$name}($value);
            return;
        }

        $this->{$name} = $value;
    }

    /**
     * Sets the request objects and configures a number of controller properties
     * based on the contents of the request. Controller acts as a proxy for certain View variables
     * which must also be updated here. The properties that get set are:
     *
     * - $this->request - To the $request parameter
     * - $this->plugin - To the $request->params['plugin']
     * - $this->passedArgs - Same as $request->params['pass]
     * - View::$plugin - $this->plugin
     *
     * @param \Cake\Network\Request $request Request instance.
     * @return void
     */
    public function setRequest(Request $request)
    {
        $this->request = $request;
        $this->plugin = isset($request->params['plugin']) ? $request->params['plugin'] : null;

        if (isset($request->params['pass'])) {
            $this->passedArgs = $request->params['pass'];
        }
<<<<<<< HEAD
=======

        if (!$this->viewPath) {
            $viewPath = $this->name;
            if (!empty($request->params['prefix'])) {
                $prefixes = array_map(
                    'Cake\Utility\Inflector::camelize',
                    explode('/', $request->params['prefix'])
                );
                $viewPath = implode(DS, $prefixes) . DS . $viewPath;
            }
            $this->viewPath = $viewPath;
        }
>>>>>>> c37f29d6
    }

    /**
     * Dispatches the controller action. Checks that the action
     * exists and isn't private.
     *
     * @return mixed The resulting response.
     * @throws \LogicException When request is not set.
     * @throws \Cake\Controller\Exception\MissingActionException When actions are not defined or inaccessible.
     */
    public function invokeAction()
    {
        $request = $this->request;
        if (!isset($request)) {
            throw new LogicException('No Request object configured. Cannot invoke action');
        }
        if (!$this->isAction($request->params['action'])) {
            throw new MissingActionException([
                'controller' => $this->name . "Controller",
                'action' => $request->params['action'],
                'prefix' => isset($request->params['prefix']) ? $request->params['prefix'] : '',
                'plugin' => $request->params['plugin'],
            ]);
        }
        $callable = [$this, $request->params['action']];
        return call_user_func_array($callable, $request->params['pass']);
    }

    /**
     * Merge components, helpers vars from
     * parent classes.
     *
     * @return void
     */
    protected function _mergeControllerVars()
    {
        $this->_mergeVars(
            ['components', 'helpers'],
            ['associative' => ['components', 'helpers']]
        );
    }

    /**
     * Returns a list of all events that will fire in the controller during its lifecycle.
     * You can override this function to add you own listener callbacks
     *
     * @return array
     */
    public function implementedEvents()
    {
        return [
            'Controller.initialize' => 'beforeFilter',
            'Controller.beforeRender' => 'beforeRender',
            'Controller.beforeRedirect' => 'beforeRedirect',
            'Controller.shutdown' => 'afterFilter',
        ];
    }

    /**
     * Loads the defined components using the Component factory.
     *
     * @return void
     */
    protected function _loadComponents()
    {
        if (empty($this->components)) {
            return;
        }
        $registry = $this->components();
        $components = $registry->normalizeArray($this->components);
        foreach ($components as $properties) {
            $this->loadComponent($properties['class'], $properties['config']);
        }
    }

    /**
     * Perform the startup process for this controller.
     * Fire the Components and Controller callbacks in the correct order.
     *
     * - Initializes components, which fires their `initialize` callback
     * - Calls the controller `beforeFilter`.
     * - triggers Component `startup` methods.
     *
     * @return void|\Cake\Network\Response
     */
    public function startupProcess()
    {
        $event = $this->dispatchEvent('Controller.initialize');
        if ($event->result instanceof Response) {
            return $event->result;
        }
        $event = $this->dispatchEvent('Controller.startup');
        if ($event->result instanceof Response) {
            return $event->result;
        }
    }

    /**
     * Perform the various shutdown processes for this controller.
     * Fire the Components and Controller callbacks in the correct order.
     *
     * - triggers the component `shutdown` callback.
     * - calls the Controller's `afterFilter` method.
     *
     * @return void|\Cake\Network\Response
     */
    public function shutdownProcess()
    {
        $event = $this->dispatchEvent('Controller.shutdown');
        if ($event->result instanceof Response) {
            return $event->result;
        }
    }

    /**
     * Redirects to given $url, after turning off $this->autoRender.
     * Script execution is halted after the redirect.
     *
     * @param string|array $url A string or array-based URL pointing to another location within the app,
     *     or an absolute URL
     * @param int $status HTTP status code (eg: 301)
     * @return void|\Cake\Network\Response
     * @link http://book.cakephp.org/3.0/en/controllers.html#Controller::redirect
     */
    public function redirect($url, $status = 302)
    {
        $this->autoRender = false;

        $response = $this->response;
        if ($status) {
            $response->statusCode($status);
        }

        $event = $this->dispatchEvent('Controller.beforeRedirect', [$url, $response]);
        if ($event->result instanceof Response) {
            return $event->result;
        }
        if ($event->isStopped()) {
            return;
        }

        if (!$response->location()) {
            $response->location(Router::url($url, true));
        }

        return $response;
    }

    /**
     * Internally redirects one action to another. Does not perform another HTTP request unlike Controller::redirect()
     *
     * Examples:
     *
     * ```
     * setAction('another_action');
     * setAction('action_with_parameters', $parameter1);
     * ```
     *
     * @param string $action The new action to be 'redirected' to.
     *   Any other parameters passed to this method will be passed as parameters to the new action.
     * @return mixed Returns the return value of the called action
     */
    public function setAction($action)
    {
        $this->request->params['action'] = $action;
        $args = func_get_args();
        unset($args[0]);
        return call_user_func_array([&$this, $action], $args);
    }

    /**
     * Instantiates the correct view class, hands it its data, and uses it to render the view output.
     *
     * @param string $view View to use for rendering
     * @param string $layout Layout to use
     * @return \Cake\Network\Response A response object containing the rendered view.
     * @link http://book.cakephp.org/3.0/en/controllers.html#rendering-a-view
     */
    public function render($view = null, $layout = null)
    {
        $this->View = $this->getView();
        if (!$this->_view->viewPath()) {
            $this->_viewPath();
        }

        if (!empty($this->request->params['bare'])) {
            $this->_view->autoLayout(false);
        }

        $viewClass = $this->viewClass;
        $event = $this->dispatchEvent('Controller.beforeRender');
        if ($event->result instanceof Response) {
            $this->autoRender = false;
            return $event->result;
        }
        if ($event->isStopped()) {
            $this->autoRender = false;
            return $this->response;
        }

        // Re-fetch View class to pass view variables set in beforeRender callbacks
        $this->View = $this->getView();

        if ($viewClass !== $this->viewClass) {
            $this->View = $this->getView($this->viewClass);
            if (!$this->_view->viewPath()) {
                $this->_viewPath();
            }
        }

        $this->autoRender = false;
        if ($this->_view->view() === null &&
            isset($this->request->params['action'])
        ) {
            $this->_view->view($this->request->params['action']);
        }

        $this->response->body($this->_view->render($view, $layout));
        return $this->response;
    }

    /**
     * Set View::$viewPath property based on controller name and request prefix.
     *
     * @return void
     */
    protected function _viewPath()
    {
        $viewPath = $this->name;
        if (isset($this->request->params['prefix'])) {
            $prefixes = array_map(
                'Cake\Utility\Inflector::camelize',
                explode('/', $this->request->params['prefix'])
            );
            $viewPath = implode(DS, $prefixes) . DS . $viewPath;
        }
        $this->_view->viewPath($viewPath);
    }

    /**
     * Returns the referring URL for this request.
     *
     * @param string|null $default Default URL to use if HTTP_REFERER cannot be read from headers
     * @param bool $local If true, restrict referring URLs to local server
     * @return string Referring URL
     */
    public function referer($default = null, $local = false)
    {
        if (!$this->request) {
            return Router::url($default, !$local);
        }

        $referer = $this->request->referer($local);
        if ($referer === '/' && $default && $default !== $referer) {
            return Router::url($default, !$local);
        }
        return $referer;
    }

    /**
     * Handles pagination of records in Table objects.
     *
     * Will load the referenced Table object, and have the PaginatorComponent
     * paginate the query using the request date and settings defined in `$this->paginate`.
     *
     * This method will also make the PaginatorHelper available in the view.
     *
     * @param \Cake\ORM\Table|string|\Cake\ORM\Query|null $object Table to paginate
     * (e.g: Table instance, 'TableName' or a Query object)
     * @return \Cake\ORM\ResultSet Query results
     * @link http://book.cakephp.org/3.0/en/controllers.html#Controller::paginate
     * @throws \RuntimeException When no compatible table object can be found.
     */
    public function paginate($object = null)
    {
        if (is_object($object)) {
            $table = $object;
        }

        if (is_string($object) || $object === null) {
            $try = [$object, $this->modelClass];
            foreach ($try as $tableName) {
                if (empty($tableName)) {
                    continue;
                }
                $table = $this->loadModel($tableName);
                break;
            }
        }

        $this->loadComponent('Paginator');
        if (empty($table)) {
            throw new RuntimeException('Unable to locate an object compatible with paginate.');
        }
        return $this->Paginator->paginate($table, $this->paginate);
    }

    /**
     * Method to check that an action is accessible from a URL.
     *
     * Override this method to change which controller methods can be reached.
     * The default implementation disallows access to all methods defined on Cake\Controller\Controller,
     * and allows all public methods on all subclasses of this class.
     *
     * @param string $action The action to check.
     * @return bool Whether or not the method is accessible from a URL.
     */
    public function isAction($action)
    {
        $baseClass = new ReflectionClass('Cake\Controller\Controller');
        if ($baseClass->hasMethod($action)) {
            return false;
        }
        try {
            $method = new ReflectionMethod($this, $action);
        } catch (ReflectionException $e) {
            return false;
        }
        if (!$method->isPublic()) {
            return false;
        }
        return true;
    }

    /**
     * Called before the controller action. You can use this method to configure and customize components
     * or perform logic that needs to happen before each controller action.
     *
     * @param Event $event An Event instance
     * @return void
     * @link http://book.cakephp.org/3.0/en/controllers.html#request-life-cycle-callbacks
     */
    public function beforeFilter(Event $event)
    {
    }

    /**
     * Called after the controller action is run, but before the view is rendered. You can use this method
     * to perform logic or set view variables that are required on every request.
     *
     * @param Event $event An Event instance
     * @return void
     * @link http://book.cakephp.org/3.0/en/controllers.html#request-life-cycle-callbacks
     */
    public function beforeRender(Event $event)
    {
    }

    /**
     * The beforeRedirect method is invoked when the controller's redirect method is called but before any
     * further action.
     *
     * If the event is stopped the controller will not continue on to redirect the request.
     * The $url and $status variables have same meaning as for the controller's method.
     * You can set the event result to response instance or modify the redirect location
     * using controller's response instance.
     *
     * @param Event $event An Event instance
     * @param string|array $url A string or array-based URL pointing to another location within the app,
     *     or an absolute URL
     * @param \Cake\Network\Response $response The response object.
     * @return void
     * @link http://book.cakephp.org/3.0/en/controllers.html#request-life-cycle-callbacks
     */
    public function beforeRedirect(Event $event, $url, Response $response)
    {
    }

    /**
     * Called after the controller action is run and rendered.
     *
     * @param Event $event An Event instance
     * @return void
     * @link http://book.cakephp.org/3.0/en/controllers.html#request-life-cycle-callbacks
     */
    public function afterFilter(Event $event)
    {
    }
}<|MERGE_RESOLUTION|>--- conflicted
+++ resolved
@@ -373,21 +373,6 @@
         if (isset($request->params['pass'])) {
             $this->passedArgs = $request->params['pass'];
         }
-<<<<<<< HEAD
-=======
-
-        if (!$this->viewPath) {
-            $viewPath = $this->name;
-            if (!empty($request->params['prefix'])) {
-                $prefixes = array_map(
-                    'Cake\Utility\Inflector::camelize',
-                    explode('/', $request->params['prefix'])
-                );
-                $viewPath = implode(DS, $prefixes) . DS . $viewPath;
-            }
-            $this->viewPath = $viewPath;
-        }
->>>>>>> c37f29d6
     }
 
     /**
@@ -617,7 +602,7 @@
     protected function _viewPath()
     {
         $viewPath = $this->name;
-        if (isset($this->request->params['prefix'])) {
+        if (!empty($this->request->params['prefix'])) {
             $prefixes = array_map(
                 'Cake\Utility\Inflector::camelize',
                 explode('/', $this->request->params['prefix'])
