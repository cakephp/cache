--- conflicted
+++ resolved
@@ -15,12 +15,9 @@
 namespace Cake\Http;
 
 use Cake\Core\HttpApplicationInterface;
-<<<<<<< HEAD
 use Cake\Core\PluginApplicationInterface;
-=======
 use Cake\Event\EventApplicationInterface;
 use Cake\Event\EventDispatcherInterface;
->>>>>>> a2eb0c3f
 use Cake\Event\EventDispatcherTrait;
 use Psr\Http\Message\ResponseInterface;
 use Psr\Http\Message\ServerRequestInterface;
@@ -74,14 +71,7 @@
      */
     public function run(ServerRequestInterface $request = null, ResponseInterface $response = null)
     {
-<<<<<<< HEAD
-        $this->app->bootstrap();
-        if ($this->app instanceof PluginApplicationInterface) {
-            $this->app->pluginBootstrap();
-        }
-=======
         $this->bootstrap();
->>>>>>> a2eb0c3f
 
         $response = $response ?: new Response();
         $request = $request ?: ServerRequestFactory::fromGlobals();
@@ -122,6 +112,9 @@
         if ($this->app instanceof EventApplicationInterface) {
             $eventManager = $this->app->events($this->getEventManager());
             $this->setEventManager($eventManager);
+        }
+        if ($this->app instanceof PluginApplicationInterface) {
+            $this->app->pluginBootstrap();
         }
     }
 
