<?php
/**
 * CakePHP(tm) : Rapid Development Framework (http://cakephp.org)
 * Copyright (c) Cake Software Foundation, Inc. (http://cakefoundation.org)
 *
 * Licensed under The MIT License
 * For full copyright and license information, please see the LICENSE.txt
 * Redistributions of files must retain the above copyright notice.
 *
 * @copyright     Copyright (c) Cake Software Foundation, Inc. (http://cakefoundation.org)
 * @link          http://cakephp.org CakePHP(tm) Project
 * @since         1.2.0
 * @license       http://www.opensource.org/licenses/mit-license.php MIT License
 */
namespace Cake\Console\Command\Task;

use Cake\Console\Command\Task\BakeTask;
use Cake\Utility\Folder;

/**
 * Task class for creating new project apps and plugins
 *
 */
class ProjectTask extends BakeTask {

/**
 * App path (used in testing).
 *
 * @var string
 */
	public $appPath = null;

/**
 * Checks that given project path does not already exist, and
 * finds the app directory in it. Then it calls bake() with that information.
 *
 * @return mixed
 */
	public function main() {
		$project = null;
		if (isset($this->args[0])) {
			$project = $this->args[0];
		} else {
			$appContents = array_diff(scandir(APP), ['.', '..']);
			if (empty($appContents)) {
				$suggestedPath = rtrim(APP, DS);
			} else {
				$suggestedPath = APP . 'MyApp';
			}
		}

		while (!$project) {
			$prompt = 'What is the path to the project you want to bake?';
			$project = $this->in($prompt, null, $suggestedPath);
		}

		$namespace = basename($project);
		if (!preg_match('/^\w[\w\d_]+$/', $namespace)) {
			$this->err('Project Name/Namespace needs to start with a letter and can only contain letters, digits and underscore');
			$this->args = [];
			return $this->main();
		}

		if ($project && !Folder::isAbsolute($project) && isset($_SERVER['PWD'])) {
			$project = $_SERVER['PWD'] . DS . $project;
		}

		$response = false;
<<<<<<< HEAD
		while (!$response && is_dir($project) === true && file_exists($project . 'Config' . 'boostrap.php')) {
			$prompt = sprintf('<warning>A project already exists in this location:</warning> %s Overwrite?', $project);
=======
		while (!$response && is_dir($project) === true && file_exists($project . '..' . DS . 'config' . DS . 'boostrap.php')) {
			$prompt = __d('cake_console', '<warning>A project already exists in this location:</warning> %s Overwrite?', $project);
>>>>>>> e9c45129
			$response = $this->in($prompt, ['y', 'n'], 'n');
			if (strtolower($response) === 'n') {
				$response = $project = false;
			}
		}

		if ($project === false) {
			$this->out('Aborting project creation.');
			return;
		}

		if ($this->bake($project)) {
			$this->out('<success>Project baked successfully!</success>');
			return $project;
		}
	}

/**
 * Uses either the CLI option or looks in $PATH and cwd for composer.
 *
 * @return string|false Either the path to composer or false if it cannot be found.
 */
	public function findComposer() {
		if (!empty($this->params['composer'])) {
			$path = $this->params['composer'];
			if (file_exists($path)) {
				return $path;
			}
		}
		$composer = false;
		$path = env('PATH');
		if (!empty($path)) {
			$paths = explode(PATH_SEPARATOR, $path);
			$composer = $this->_searchPath($paths);
		}
		return $composer;
	}

/**
 * Search the $PATH for composer.
 *
 * @param array $path The paths to search.
 * @return string|bool
 */
	protected function _searchPath($path) {
		$composer = ['composer.phar', 'composer'];
		foreach ($path as $dir) {
			foreach ($composer as $cmd) {
				if (is_file($dir . DS . $cmd)) {
					$this->_io->verbose('Found composer executable in ' . $dir);
					return $dir . DS . $cmd;
				}
			}
		}
		return false;
	}

/**
 * Uses composer to generate a new package using the cakephp/app project.
 *
 * @param string $path Project path
 * @return mixed
 */
	public function bake($path) {
		$composer = $this->findComposer();
		if (!$composer) {
			$this->error('Cannot bake project. Could not find composer. Add composer to your PATH, or use the -composer option.');
			return false;
		}
		$this->out('<info>Downloading a new cakephp app from packagist.org</info>');

		$command = 'php ' . escapeshellarg($composer) . ' create-project -s dev cakephp/app ' . escapeshellarg($path);

		try {
			$this->callProcess($command);
		} catch (\RuntimeException $e) {
			$error = $e->getMessage();
			$this->error('Installation from packagist.org failed with: %s', $error);
			return false;
		}

		return true;
	}

/**
 * get the option parser.
 *
 * @return \Cake\Console\ConsoleOptionParser
 */
	public function getOptionParser() {
		$parser = parent::getOptionParser();
		return $parser->description(
				'Generate a new CakePHP project skeleton.'
			)->addArgument('name', [
				'help' => 'Application directory to make, if it starts with "/" the path is absolute.'
			])->addOption('empty', [
				'boolean' => true,
				'help' => 'Create empty files in each of the directories. Good if you are using git'
			])->addOption('theme', [
				'short' => 't',
				'help' => 'Theme to use when baking code.'
			])->addOption('composer', [
				'default' => ROOT . '/composer.phar',
				'help' => 'The path to the composer executable.'
			])->removeOption('plugin');
	}

}<|MERGE_RESOLUTION|>--- conflicted
+++ resolved
@@ -66,13 +66,8 @@
 		}
 
 		$response = false;
-<<<<<<< HEAD
-		while (!$response && is_dir($project) === true && file_exists($project . 'Config' . 'boostrap.php')) {
+		while (!$response && is_dir($project) === true && file_exists($project . '..' . DS . 'config' . DS . 'boostrap.php')) {
 			$prompt = sprintf('<warning>A project already exists in this location:</warning> %s Overwrite?', $project);
-=======
-		while (!$response && is_dir($project) === true && file_exists($project . '..' . DS . 'config' . DS . 'boostrap.php')) {
-			$prompt = __d('cake_console', '<warning>A project already exists in this location:</warning> %s Overwrite?', $project);
->>>>>>> e9c45129
 			$response = $this->in($prompt, ['y', 'n'], 'n');
 			if (strtolower($response) === 'n') {
 				$response = $project = false;
